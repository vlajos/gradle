--- conflicted
+++ resolved
@@ -46,11 +46,7 @@
     public void artifactAvailable(ResolvableArtifact artifact) {
         ComponentArtifactIdentifier artifactId = artifact.getId();
         File file = artifact.getFile();
-<<<<<<< HEAD
-        TransformArtifactOperation operation = new TransformArtifactOperation(artifactId, file, transform, BuildOperationCategory.UNCATEGORIZED, transformListener);
-=======
-        TransformArtifactOperation operation = new TransformArtifactOperation(artifactId, file, transform);
->>>>>>> c9ccb5b2
+        TransformArtifactOperation operation = new TransformArtifactOperation(artifactId, file, transform, transformListener);
         artifactResults.put(artifactId, operation);
         if (transform.hasCachedResult(file)) {
             operation.run(null);
@@ -72,11 +68,7 @@
 
     @Override
     public void fileAvailable(File file) {
-<<<<<<< HEAD
-        TransformFileOperation operation = new TransformFileOperation(file, transform, BuildOperationCategory.UNCATEGORIZED, transformListener);
-=======
-        TransformFileOperation operation = new TransformFileOperation(file, transform);
->>>>>>> c9ccb5b2
+        TransformFileOperation operation = new TransformFileOperation(file, transform, transformListener);
         fileResults.put(file, operation);
         if (transform.hasCachedResult(file)) {
             operation.run(null);
