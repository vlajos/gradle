/*
 * Copyright 2013 the original author or authors.
 *
 * Licensed under the Apache License, Version 2.0 (the "License");
 * you may not use this file except in compliance with the License.
 * You may obtain a copy of the License at
 *
 *      http://www.apache.org/licenses/LICENSE-2.0
 *
 * Unless required by applicable law or agreed to in writing, software
 * distributed under the License is distributed on an "AS IS" BASIS,
 * WITHOUT WARRANTIES OR CONDITIONS OF ANY KIND, either express or implied.
 * See the License for the specific language governing permissions and
 * limitations under the License.
 */

package org.gradle.tooling.internal.provider;

import org.gradle.api.execution.internal.TaskInputsListeners;
import org.gradle.deployment.internal.DeploymentRegistryInternal;
import org.gradle.execution.WorkValidationWarningReporter;
import org.gradle.initialization.BuildCancellationToken;
import org.gradle.initialization.BuildEventConsumer;
import org.gradle.initialization.BuildRequestMetaData;
import org.gradle.initialization.ConfigurationCacheSupport;
import org.gradle.internal.build.BuildStateRegistry;
import org.gradle.internal.build.event.BuildEventListenerFactory;
import org.gradle.internal.buildevents.BuildStartedTime;
import org.gradle.internal.classpath.CachedClasspathTransformer;
import org.gradle.internal.concurrent.ExecutorFactory;
import org.gradle.internal.event.ListenerManager;
import org.gradle.internal.filewatch.DefaultFileSystemChangeWaiterFactory;
import org.gradle.internal.filewatch.FileSystemChangeWaiterFactory;
import org.gradle.internal.filewatch.FileWatcherFactory;
import org.gradle.internal.invocation.BuildActionRunner;
import org.gradle.internal.logging.LoggingManagerInternal;
import org.gradle.internal.logging.text.StyledTextOutputFactory;
import org.gradle.internal.operations.BuildOperationListenerManager;
import org.gradle.internal.operations.notify.BuildOperationNotificationValve;
import org.gradle.internal.service.ServiceRegistration;
import org.gradle.internal.service.ServiceRegistry;
import org.gradle.internal.service.scopes.AbstractPluginServiceRegistry;
import org.gradle.internal.service.scopes.GradleUserHomeScopeServiceRegistry;
import org.gradle.internal.time.Clock;
import org.gradle.internal.time.Time;
import org.gradle.launcher.exec.BuildCompletionNotifyingBuildActionRunner;
import org.gradle.launcher.exec.BuildExecuter;
import org.gradle.launcher.exec.BuildOutcomeReportingBuildActionRunner;
import org.gradle.launcher.exec.BuildTreeBuildActionExecutor;
import org.gradle.launcher.exec.BuildTreeScopeLifecycleBuildActionExecuter;
import org.gradle.launcher.exec.ChainingBuildActionRunner;
import org.gradle.launcher.exec.InProcessBuildActionExecuter;
import org.gradle.launcher.exec.RunAsBuildOperationBuildActionRunner;
import org.gradle.tooling.internal.provider.serialization.ClassLoaderCache;
import org.gradle.tooling.internal.provider.serialization.DaemonSidePayloadClassLoaderFactory;
import org.gradle.tooling.internal.provider.serialization.DefaultPayloadClassLoaderRegistry;
import org.gradle.tooling.internal.provider.serialization.ModelClassLoaderFactory;
import org.gradle.tooling.internal.provider.serialization.PayloadClassLoaderFactory;
import org.gradle.tooling.internal.provider.serialization.PayloadSerializer;
import org.gradle.tooling.internal.provider.serialization.WellKnownClassLoaderRegistry;

import java.util.List;

public class LauncherServices extends AbstractPluginServiceRegistry {
    @Override
    public void registerGlobalServices(ServiceRegistration registration) {
        registration.addProvider(new ToolingGlobalScopeServices());
    }

    @Override
    public void registerGradleUserHomeServices(ServiceRegistration registration) {
        registration.addProvider(new ToolingGradleUserHomeScopeServices());
    }

    @Override
    public void registerBuildSessionServices(ServiceRegistration registration) {
        registration.addProvider(new ToolingBuildSessionScopeServices());
    }

    @Override
    public void registerBuildTreeServices(ServiceRegistration registration) {
        registration.addProvider(new ToolingBuildTreeScopeServices());
    }

    static class ToolingGlobalScopeServices {
        BuildExecuter createBuildExecuter(StyledTextOutputFactory styledTextOutputFactory,
                                          LoggingManagerInternal loggingManager,
                                          WorkValidationWarningReporter workValidationWarningReporter,
                                          GradleUserHomeScopeServiceRegistry userHomeServiceRegistry,
                                          ServiceRegistry globalServices) {
            // @formatter:off
            return
                new SetupLoggingActionExecuter(loggingManager,
                new SessionFailureReportingActionExecuter(styledTextOutputFactory, Time.clock(), workValidationWarningReporter,
                new StartParamsValidatingActionExecuter(
                new GradleThreadBuildActionExecuter(
                new SessionScopeLifecycleBuildActionExecuter(userHomeServiceRegistry, globalServices
                )))));
            // @formatter:on
        }

        FileSystemChangeWaiterFactory createFileSystemChangeWaiterFactory(FileWatcherFactory fileWatcherFactory) {
            return new DefaultFileSystemChangeWaiterFactory(fileWatcherFactory);
        }

        ExecuteBuildActionRunner createExecuteBuildActionRunner() {
            return new ExecuteBuildActionRunner();
        }

        ClassLoaderCache createClassLoaderCache() {
            return new ClassLoaderCache();
        }
    }

    static class ToolingGradleUserHomeScopeServices {
        PayloadClassLoaderFactory createClassLoaderFactory(CachedClasspathTransformer cachedClasspathTransformer) {
            return new DaemonSidePayloadClassLoaderFactory(
                new ModelClassLoaderFactory(),
                cachedClasspathTransformer);
        }

        PayloadSerializer createPayloadSerializer(ClassLoaderCache classLoaderCache, PayloadClassLoaderFactory classLoaderFactory) {
            return new PayloadSerializer(
                new WellKnownClassLoaderRegistry(
                    new DefaultPayloadClassLoaderRegistry(
                        classLoaderCache,
                        classLoaderFactory))
            );
        }
    }

    static class ToolingBuildSessionScopeServices {
        SessionScopeBuildActionExecutor createActionExecutor(BuildEventListenerFactory listenerFactory,
                                                             ExecutorFactory executorFactory,
                                                             ListenerManager listenerManager,
                                                             BuildOperationListenerManager buildOperationListenerManager,
                                                             TaskInputsListeners inputsListeners,
                                                             StyledTextOutputFactory styledTextOutputFactory,
                                                             FileSystemChangeWaiterFactory fileSystemChangeWaiterFactory,
                                                             BuildRequestMetaData requestMetaData,
                                                             BuildCancellationToken cancellationToken,
                                                             DeploymentRegistryInternal deploymentRegistry,
                                                             BuildEventConsumer eventConsumer,
                                                             BuildStartedTime buildStartedTime,
                                                             Clock clock
        ) {
            return new SubscribableBuildActionExecuter(listenerManager, buildOperationListenerManager, listenerFactory, eventConsumer,
                new ContinuousBuildActionExecuter(fileSystemChangeWaiterFactory, inputsListeners, styledTextOutputFactory, executorFactory, requestMetaData, cancellationToken, deploymentRegistry, listenerManager, buildStartedTime, clock,
                    new BuildTreeScopeLifecycleBuildActionExecuter()));
        }
    }

    static class ToolingBuildTreeScopeServices {
        BuildTreeBuildActionExecutor createActionExecuter(List<BuildActionRunner> buildActionRunners,
                                                          StyledTextOutputFactory styledTextOutputFactory,
                                                          BuildStateRegistry buildStateRegistry,
                                                          PayloadSerializer payloadSerializer,
                                                          BuildOperationNotificationValve buildOperationNotificationValve,
                                                          BuildCancellationToken buildCancellationToken,
<<<<<<< HEAD
                                                          WorkValidationWarningReporter workValidationWarningReporter
=======
                                                          ConfigurationCacheSupport configurationCacheSupport
>>>>>>> a251f5f2
        ) {
            return new InProcessBuildActionExecuter(
                buildStateRegistry,
                payloadSerializer,
                buildOperationNotificationValve,
                buildCancellationToken,
                configurationCacheSupport,
                new RunAsBuildOperationBuildActionRunner(
                    new BuildCompletionNotifyingBuildActionRunner(
                        new FileSystemWatchingBuildActionRunner(
                            new ValidatingBuildActionRunner(
<<<<<<< HEAD
                                new BuildOutcomeReportingBuildActionRunner(styledTextOutputFactory, workValidationWarningReporter,
                                    new ChainingBuildActionRunner(buildActionRunners)))))));
=======
                                new BuildOutcomeReportingBuildActionRunner(styledTextOutputFactory,
                                    new ChainingBuildActionRunner(buildActionRunners))))))
            );
>>>>>>> a251f5f2
        }
    }
}<|MERGE_RESOLUTION|>--- conflicted
+++ resolved
@@ -157,11 +157,8 @@
                                                           PayloadSerializer payloadSerializer,
                                                           BuildOperationNotificationValve buildOperationNotificationValve,
                                                           BuildCancellationToken buildCancellationToken,
-<<<<<<< HEAD
+                                                          ConfigurationCacheSupport configurationCacheSupport,
                                                           WorkValidationWarningReporter workValidationWarningReporter
-=======
-                                                          ConfigurationCacheSupport configurationCacheSupport
->>>>>>> a251f5f2
         ) {
             return new InProcessBuildActionExecuter(
                 buildStateRegistry,
@@ -173,14 +170,8 @@
                     new BuildCompletionNotifyingBuildActionRunner(
                         new FileSystemWatchingBuildActionRunner(
                             new ValidatingBuildActionRunner(
-<<<<<<< HEAD
                                 new BuildOutcomeReportingBuildActionRunner(styledTextOutputFactory, workValidationWarningReporter,
                                     new ChainingBuildActionRunner(buildActionRunners)))))));
-=======
-                                new BuildOutcomeReportingBuildActionRunner(styledTextOutputFactory,
-                                    new ChainingBuildActionRunner(buildActionRunners))))))
-            );
->>>>>>> a251f5f2
         }
     }
 }