--- conflicted
+++ resolved
@@ -70,8 +70,8 @@
         }
 
         @Override
-        public SymbolicLinkMapping withNewMapping(String source, String target, RelativePathTracker currentRelativePathTracker) {
-            return new DefaultSymbolicLinkMapping(source, target, currentRelativePathTracker.getSegments());
+        public SymbolicLinkMapping withNewMapping(String source, String target, PathTracker currentPathTracker) {
+            return new DefaultSymbolicLinkMapping(source, target, currentPathTracker.getSegments());
         }
 
         @Override
@@ -106,7 +106,7 @@
     private interface SymbolicLinkMapping {
         String remapAbsolutePath(Path path);
         @CheckReturnValue
-        SymbolicLinkMapping withNewMapping(String source, String target, RelativePathTracker currentRelativePathTracker);
+        SymbolicLinkMapping withNewMapping(String source, String target, PathTracker currentPathTracker);
         Iterable<String> getRemappedSegments(Iterable<String> segments);
     }
 
@@ -137,8 +137,8 @@
         }
 
         @Override
-        public SymbolicLinkMapping withNewMapping(String source, String target, RelativePathTracker currentRelativePathTracker) {
-            return new DefaultSymbolicLinkMapping(remapAbsolutePath(source), target, getRemappedSegments(currentRelativePathTracker.getSegments()));
+        public SymbolicLinkMapping withNewMapping(String source, String target, PathTracker currentPathTracker) {
+            return new DefaultSymbolicLinkMapping(remapAbsolutePath(source), target, getRemappedSegments(currentPathTracker.getSegments()));
         }
 
         @Override
@@ -253,18 +253,9 @@
         @Override
         protected FileVisitResult doPreVisitDirectory(Path dir, BasicFileAttributes attrs) {
             String fileName = getInternedFileName(dir);
-<<<<<<< HEAD
-            relativePathTracker.enter(fileName);
-            if (relativePathTracker.isRoot() || shouldVisit(dir, fileName, true, relativePathTracker.getSegments())) {
-                builder.enterDirectory(AccessType.DIRECT, intern(symbolicLinkMapping.remapAbsolutePath(dir)), fileName, INCLUDE_EMPTY_DIRS);
-=======
             pathTracker.enter(fileName);
             if (pathTracker.isRoot() || shouldVisit(dir, fileName, true, pathTracker.getSegments())) {
-                AccessType accessType = AccessType.viaSymlink(
-                    !symbolicLinkMappings.isEmpty() && symbolicLinkMappings.getFirst().target.equals(dir.toString())
-                );
-                builder.enterDirectory(accessType, intern(remapAbsolutePath(dir)), fileName, INCLUDE_EMPTY_DIRS);
->>>>>>> dfb186a3
+                builder.enterDirectory(AccessType.DIRECT, intern(symbolicLinkMapping.remapAbsolutePath(dir)), fileName, INCLUDE_EMPTY_DIRS);
                 parentDirectories.addFirst(dir.toString());
                 return FileVisitResult.CONTINUE;
             } else {
@@ -287,7 +278,7 @@
                             if (introducesCycle(targetDirString)) {
                                 return FileVisitResult.CONTINUE;
                             }
-                            if (relativePathTracker.isRoot() || shouldVisit(targetDir, internedFileName, true, relativePathTracker.getSegments())) {
+                            if (pathTracker.isRoot() || shouldVisit(targetDir, internedFileName, true, pathTracker.getSegments())) {
                                 PathVisitor subtreeVisitor = new PathVisitor(
                                     predicate,
                                     hasBeenFiltered,
@@ -295,7 +286,7 @@
                                     stringInterner,
                                     defaultExcludes,
                                     collector,
-                                    symbolicLinkMapping.withNewMapping(file.toString(), targetDirString, relativePathTracker)
+                                    symbolicLinkMapping.withNewMapping(file.toString(), targetDirString, pathTracker)
                                 );
                                 Files.walkFileTree(targetDir, EnumSet.noneOf(FileVisitOption.class), Integer.MAX_VALUE, subtreeVisitor);
                                 CompleteDirectorySnapshot result = (CompleteDirectorySnapshot) subtreeVisitor.getResult();
