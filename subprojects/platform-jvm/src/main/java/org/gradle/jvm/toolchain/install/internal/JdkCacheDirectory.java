/*
 * Copyright 2020 the original author or authors.
 *
 * Licensed under the Apache License, Version 2.0 (the "License");
 * you may not use this file except in compliance with the License.
 * You may obtain a copy of the License at
 *
 *      http://www.apache.org/licenses/LICENSE-2.0
 *
 * Unless required by applicable law or agreed to in writing, software
 * distributed under the License is distributed on an "AS IS" BASIS,
 * WITHOUT WARRANTIES OR CONDITIONS OF ANY KIND, either express or implied.
 * See the License for the specific language governing permissions and
 * limitations under the License.
 */

package org.gradle.jvm.toolchain.install.internal;

import com.google.common.io.Files;
import org.apache.commons.io.FilenameUtils;
import org.gradle.api.UncheckedIOException;
import org.gradle.api.file.FileTree;
import org.gradle.api.internal.file.FileOperations;
import org.gradle.cache.FileLock;
import org.gradle.cache.FileLockManager;
import org.gradle.cache.internal.filelock.LockOptionsBuilder;
import org.gradle.initialization.GradleUserHomeDirProvider;
import org.gradle.internal.os.OperatingSystem;
import org.slf4j.Logger;
import org.slf4j.LoggerFactory;

import java.io.File;
import java.io.IOException;
import java.util.Arrays;
import java.util.Collections;
import java.util.Objects;
import java.util.Set;
import java.util.stream.Collectors;
import java.util.stream.Stream;

public class JdkCacheDirectory {

    private static final Logger LOGGER = LoggerFactory.getLogger(JdkCacheDirectory.class);
    private static final String MARKER_FILE = "provisioned.ok";
    private static final String MAC_OS_JAVA_HOME_FOLDER = "Contents/Home";

    private final FileOperations operations;
    private final File jdkDirectory;
    private final FileLockManager lockManager;

    public JdkCacheDirectory(GradleUserHomeDirProvider homeDirProvider, FileOperations operations, FileLockManager lockManager) {
        this.operations = operations;
        this.jdkDirectory = new File(homeDirProvider.getGradleUserHomeDirectory(), "jdks");
        this.lockManager = lockManager;
        jdkDirectory.mkdir();
    }

    public Set<File> listJavaHomes() {
        final File[] candidates = jdkDirectory.listFiles();
        if (candidates != null) {
            return Arrays.stream(candidates)
                    .flatMap(this::markedLocations)
                    .map(this::getJavaHome)
                    .collect(Collectors.toSet());
        }
        return Collections.emptySet();
    }

    private Stream<File> markedLocations(File candidate) {
        if (isMarkedLocation(candidate)) {
            return Stream.of(candidate);
        }

        File[] subFolders = candidate.listFiles();
        if (subFolders == null) {
            return Stream.empty();
        }

        return Arrays.stream(subFolders).filter(this::isMarkedLocation);
    }

    private boolean isMarkedLocation(File candidate) {
        return candidate.isDirectory() && new File(candidate, MARKER_FILE).exists();
    }

    private File getJavaHome(File markedLocation) {
        if (OperatingSystem.current().isMacOsX()) {
            if (new File(markedLocation, MAC_OS_JAVA_HOME_FOLDER).exists()) {
                return new File(markedLocation, MAC_OS_JAVA_HOME_FOLDER);
            }

            File[] subfolders = markedLocation.listFiles(File::isDirectory);
            if (subfolders != null) {
                for(File subfolder : subfolders) {
                    if (new File(subfolder, MAC_OS_JAVA_HOME_FOLDER).exists()) {
                        return new File(subfolder, MAC_OS_JAVA_HOME_FOLDER);
                    }
                }
            }
        }

        return markedLocation;
    }

    /**
     * Unpacks and installs the given JDK archive. Returns a file pointing to the java home directory.
     */
    public File provisionFromArchive(File jdkArchive) {
        final File destination = unpack(jdkArchive);
<<<<<<< HEAD
        return markJavaHome(destination);
=======
        File markedLocation = markJavaHome(destination);
        return getJavaHome(markedLocation);
>>>>>>> 4001364c
    }

    private File unpack(File jdkArchive) {
        final FileTree fileTree = asFileTree(jdkArchive);
        String installRootName = getNameWithoutExtension(jdkArchive);
        final File installLocation = new File(jdkDirectory, installRootName);
        if (!installLocation.exists()) {
            operations.copy(spec -> {
                spec.from(fileTree);
                spec.into(installLocation);
            });
            LOGGER.info("Installed {} into {}", jdkArchive.getName(), installLocation);
        }

        return installLocation;
    }

    private File markJavaHome(File installLocation) {
        File[] content = installLocation.listFiles();
        if (content == null) {
            //can't happen, the installation location is a directory, we have created it
            throw new RuntimeException("Programming error");
        }

        //mark the first directory since there should be only one
        for (File file : content) {
            if (file.isDirectory()) {
                markAsReady(file);
                return file;
            }
        }

        //there were no sub-directories in the installation location
        return markAsReady(installLocation);
    }

    @SuppressWarnings("ResultOfMethodCallIgnored")
    private File markAsReady(File destination) {
        try {
            new File(destination, MARKER_FILE).createNewFile();
            return destination;
        } catch (IOException e) {
            throw new UncheckedIOException("Unable to create .ok file", e);
        }
    }

    private FileTree asFileTree(File jdkArchive) {
        final String extension = FilenameUtils.getExtension(jdkArchive.getName());
        if (Objects.equals(extension, "zip")) {
            return operations.zipTree(jdkArchive);
        }
        return operations.tarTree(operations.getResources().gzip(jdkArchive));
    }

    public FileLock acquireWriteLock(File destinationFile, String operationName) {
        return lockManager.lock(destinationFile, LockOptionsBuilder.mode(FileLockManager.LockMode.Exclusive), destinationFile.getName(), operationName);
    }

    public File getDownloadLocation(String filename) {
        return new File(jdkDirectory, filename);
    }

    private static String getNameWithoutExtension(File file) {
        //remove all extensions, for example for xxx.tar.gz files only xxx should be left
        String output = file.getName();
        String input;
        do {
            input = output;
            output = Files.getNameWithoutExtension(input);
        } while (!input.equals(output));
        return output;
    }

}<|MERGE_RESOLUTION|>--- conflicted
+++ resolved
@@ -107,12 +107,8 @@
      */
     public File provisionFromArchive(File jdkArchive) {
         final File destination = unpack(jdkArchive);
-<<<<<<< HEAD
-        return markJavaHome(destination);
-=======
         File markedLocation = markJavaHome(destination);
         return getJavaHome(markedLocation);
->>>>>>> 4001364c
     }
 
     private File unpack(File jdkArchive) {
