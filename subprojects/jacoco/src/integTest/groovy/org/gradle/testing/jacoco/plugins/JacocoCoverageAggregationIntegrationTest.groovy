/*
 * Copyright 2021 the original author or authors.
 *
 * Licensed under the Apache License, Version 2.0 (the "License");
 * you may not use this file except in compliance with the License.
 * You may obtain a copy of the License at
 *
 *      http://www.apache.org/licenses/LICENSE-2.0
 *
 * Unless required by applicable law or agreed to in writing, software
 * distributed under the License is distributed on an "AS IS" BASIS,
 * WITHOUT WARRANTIES OR CONDITIONS OF ANY KIND, either express or implied.
 * See the License for the specific language governing permissions and
 * limitations under the License.
 */

package org.gradle.testing.jacoco.plugins

import org.gradle.integtests.fixtures.AbstractIntegrationSpec
import org.gradle.integtests.fixtures.ToBeFixedForConfigurationCache
import org.gradle.testing.jacoco.plugins.fixtures.JacocoReportFixture

class JacocoCoverageAggregationIntegrationTest extends AbstractIntegrationSpec {

    private static final JUNIT_DEPENDENCY = "org.junit.jupiter:junit-jupiter-engine:5.7.2"
    private static final AGGREGATION_TASK_NAME = "jacocoAggregatedTestReport"

    def setup() {
        writeClass("lib1", "Lib1")
        writeClass("lib2", "Lib2")
        writeClass("app", "App")
        settingsFile << """
            include("lib1", "lib2", "app")
            dependencyResolutionManagement {
                ${mavenCentralRepository()}
            }
        """
        file("lib1/build.gradle") << """
            plugins {
                id("java-library")
                id("jacoco")
            }
            ${configureJUnitPlatform()}
        """
        file("lib2/build.gradle") << """
            plugins {
                id("java-library")
                id("jacoco")
            }
            ${configureJUnitPlatform()}
        """
        file("app/build.gradle") << """
            plugins {
                id("application")
                id("jacoco")
            }
            ${configureJUnitPlatform()}
        """
    }

    @ToBeFixedForConfigurationCache(because = "outgoing variants report isn't compatible")
    def "registers code coverage data variants"() {
        given:
        projectHasIntegrationTests("app", "App")

        when:
        succeeds("app:outgoingVariants", "--variant", variant)

        then:
        outputContains("Description = ${description}")
        outputContains("- ${artifact}")

        where:
        variant                           | description                                                              | artifact
        "testCoverageElements"            | "Jacoco test coverage data variant for tests from test task."            | "build${File.separator}jacoco${File.separator}test.exec (artifactType = exec)"
        "integrationTestCoverageElements" | "Jacoco test coverage data variant for tests from integrationTest task." | "build${File.separator}jacoco${File.separator}integrationTest.exec (artifactType = exec)"
        "sourceDirectoriesElements"       | "Java source directories variant."                                       | "src${File.separator}main${File.separator}java"
    }

    @ToBeFixedForConfigurationCache(because = "outgoing variants report isn't compatible")
    def "registers jacoco coverage variant when test task is used outside of java ecosystem"() {
        given:
        file("lib1/build.gradle").setText("""
            plugins {
                id("jacoco")
            }
            tasks.register("someTest", Test)
        """)

        when:
        succeeds(":lib1:outgoingVariants", "--variant", "someTestCoverageElements")

        then:
        outputContains("Description = Jacoco test coverage data variant for tests from someTest task.")
        outputContains("- build${File.separator}jacoco${File.separator}someTest.exec (artifactType = exec)")
    }

    def "aggregates unit test results for the app and its library dependencies"() {
        given:
        file("app/build.gradle") << """
            dependencies {
                implementation(project(":lib1"))
                implementation(project(":lib2"))
            }
            tasks.register("${AGGREGATION_TASK_NAME}", JacocoAggregatedReport)
        """

        when:
        succeeds(AGGREGATION_TASK_NAME)

        then:
        def aggregatedReport = htmlReport("app", AGGREGATION_TASK_NAME)
        aggregatedReport.exists()
        aggregatedReport.numberOfClasses() == 3
        aggregatedReport.totalCoverage() == 63
    }

    def "aggregates test results for specified test categories for the app and its library dependencies into a single report"() {
        given:
        projectHasIntegrationTests(projectWithIntegrationTests, "Lib1")
        file("app/build.gradle") << """
            dependencies {
                implementation(project(":lib1"))
                implementation(project(":lib2"))
            }
            tasks.register("${AGGREGATION_TASK_NAME}", JacocoAggregatedReport) {
                testTaskNames = ['${testsToAggregate.join("', '")}']
            }
        """

        when:
        succeeds(AGGREGATION_TASK_NAME)

        then:
        for (String testName : testsToAggregate) {
            executed(":${projectWithIntegrationTests}:${testName}")
        }
        def aggregatedReport = htmlReport("app", AGGREGATION_TASK_NAME)
        aggregatedReport.exists()
        aggregatedReport.numberOfClasses() == 3
        aggregatedReport.totalCoverage() == totalCoverage

        where:
        testsToAggregate            | totalCoverage | projectWithIntegrationTests
        ["test"]                    | 63            | "lib1"
        ["integrationTest"]         | 21            | "lib1"
        ["test", "integrationTest"] | 75            | "lib1"
        ["test"]                    | 63            | "app"
        ["integrationTest"]         | 21            | "app"
        ["test", "integrationTest"] | 75            | "app"
    }

    def "can create multiple different test report aggregations for the app and its library dependencies into a single report"() {
        given:
        projectHasIntegrationTests("lib1", "Lib1")
        file("app/build.gradle") << """
            dependencies {
                implementation(project(":lib1"))
                implementation(project(":lib2"))
            }
            tasks.register("aggregatedTestReport", JacocoAggregatedReport) {
                testTaskNames = ["test"]
            }
            tasks.register("aggregatedIntegrationTestReport", JacocoAggregatedReport) {
                testTaskNames = ["integrationTest"]
            }
            tasks.register("aggregatedMergedReport", JacocoAggregatedReport) {
                testTaskNames = ["test", "integrationTest"]
            }
        """

        when:
        succeeds("aggregatedTestReport")

        then:
        def testReport = htmlReport("app", "aggregatedTestReport")
        testReport.exists()
        testReport.numberOfClasses() == 3
        testReport.totalCoverage() == 63

        when:
        succeeds("aggregatedIntegrationTestReport")

        then:
        def integrationTestReport = htmlReport("app", "aggregatedIntegrationTestReport")
        integrationTestReport.exists()
        integrationTestReport.numberOfClasses() == 3
        integrationTestReport.totalCoverage() == 21

        when:
        succeeds("aggregatedMergedReport")

        then:
        def mergedReport = htmlReport("app", "aggregatedMergedReport")
        mergedReport.exists()
        mergedReport.numberOfClasses() == 3
        mergedReport.totalCoverage() == 75
    }

    def "aggregates unit test results for the app and its library dependencies transitively"() {
        given:
        file("lib1/build.gradle") << """
            dependencies {
                implementation(project(":lib2"))
            }
        """
        file("app/build.gradle") << """
            dependencies {
                implementation(project(":lib1"))
            }
            tasks.register("${AGGREGATION_TASK_NAME}", JacocoAggregatedReport)
        """

        when:
        succeeds(AGGREGATION_TASK_NAME)

        then:
        def aggregatedReport = htmlReport("app", AGGREGATION_TASK_NAME)
        aggregatedReport.exists()
        aggregatedReport.numberOfClasses() == 3
        aggregatedReport.totalCoverage() == 63
    }

    def "excludes external dependency classes from aggregated unit test results"() {
        given:
        file("lib1/build.gradle") << """
            dependencies {
                 implementation("commons-io:commons-io:2.6")
            }
        """
        file("app/build.gradle") << """
            dependencies {
                implementation(project(":lib1"))
                implementation(project(":lib2"))
                implementation("junit:junit:4.13")
            }
            tasks.register("${AGGREGATION_TASK_NAME}", JacocoAggregatedReport)
        """

        when:
        succeeds(AGGREGATION_TASK_NAME)

        then:
        def aggregatedReport = htmlReport("app", AGGREGATION_TASK_NAME)
        aggregatedReport.exists()
        aggregatedReport.numberOfClasses() == 3
        aggregatedReport.totalCoverage() == 63
    }

    def "aggregates test results using a dedicated aggregation subproject"() {
        given:
        settingsFile << """
            include("aggregation")
        """
        file("app/build.gradle") << """
            dependencies {
                implementation(project(":lib1"))
                implementation(project(":lib2"))
            }
        """
        file("aggregation/build.gradle") << """
            plugins {
                id("jacoco")
            }
            dependencies {
                jacocoAggregation(project(":app"))
            }
            tasks.register("${AGGREGATION_TASK_NAME}", JacocoAggregatedReport)
        """

        when:
        succeeds(AGGREGATION_TASK_NAME)

        then:
        def aggregatedReport = htmlReport("aggregation", AGGREGATION_TASK_NAME)
        aggregatedReport.exists()
        aggregatedReport.numberOfClasses() == 3
        aggregatedReport.totalCoverage() == 63
    }

    def "handles no source directories when dedicated aggregation project applies java-base plugin"() {
        given:
        settingsFile << """
            include("aggregation")
        """
        file("app/build.gradle") << """
            dependencies {
                implementation(project(":lib1"))
                implementation(project(":lib2"))
            }
        """
        file("aggregation/build.gradle") << """
            plugins {
                id("jacoco")
                id("java-base")
            }
            dependencies {
                jacocoAggregation(project(":app"))
            }
            def aggregationTask = tasks.register("${AGGREGATION_TASK_NAME}", JacocoAggregatedReport)
            tasks.named("check") {
                dependsOn(aggregationTask)
            }
        """

        when:
        succeeds("check")

        then:
        executed(":aggregation:${AGGREGATION_TASK_NAME}")
        def aggregatedReport = htmlReport("aggregation", AGGREGATION_TASK_NAME)
        aggregatedReport.exists()
        aggregatedReport.numberOfClasses() == 3
        aggregatedReport.totalCoverage() == 63
    }

    def "produces aggregated report given some project does not produce coverage data"() {
        given:
        settingsFile << """
            include("lib3")
        """
        file("lib3/build.gradle") << """
            plugins {
                id("jacoco")
                id("java")
            }
        """
        writeClass("lib3", "Lib3", false)
        file("app/build.gradle") << """
            dependencies {
                implementation(project(":lib1"))
                implementation(project(":lib2"))
                implementation(project(":lib3"))
            }
            tasks.register("${AGGREGATION_TASK_NAME}", JacocoAggregatedReport)
        """

        when:
        succeeds(AGGREGATION_TASK_NAME)

        then:
        def aggregatedReport = htmlReport("app", AGGREGATION_TASK_NAME)
        aggregatedReport.exists()
        aggregatedReport.numberOfClasses() == 4
        aggregatedReport.totalCoverage() == 47
    }

    def "produces aggregated report given dedicated aggregation project is a Java project and does not produce coverage data"() {
        given:
        file("app/build.gradle") << """
            dependencies {
                implementation(project(":lib1"))
                implementation(project(":lib2"))
            }
        """
        settingsFile << """
            include("aggregation")
        """
        file("aggregation/build.gradle") << """
            plugins {
                id("jacoco")
                id("java")
            }
            dependencies {
                implementation(project(":app"))
            }
            tasks.register("${AGGREGATION_TASK_NAME}", JacocoAggregatedReport)
        """
        writeClass("aggregation", "Aggregation", false)

        when:
        succeeds(AGGREGATION_TASK_NAME)

        then:
        def aggregatedReport = htmlReport("aggregation", AGGREGATION_TASK_NAME)
        aggregatedReport.exists()
        aggregatedReport.numberOfClasses() == 4
        aggregatedReport.totalCoverage() == 47
    }

    def "assemble does not execute tests"() {
        given:
        file("app/build.gradle") << """
            dependencies {
                implementation(project(":lib1"))
                implementation(project(":lib2"))
            }
            tasks.register("${AGGREGATION_TASK_NAME}", JacocoAggregatedReport)
        """

        when:
        succeeds("assemble")

        then:
        notExecuted(":app:test", ":lib1:test", ":lib2:test")
    }

    def "resolve jacoco execution data for some custom processing"() {
        given:
        file("lib1/build.gradle") << """
            dependencies {
                 implementation("commons-io:commons-io:2.6")
            }
        """
        file("app/build.gradle") << """
            abstract class CustomAggregation extends DefaultTask {
<<<<<<< HEAD
                @TaskAction
                void aggregate() {
                    def resolver = project.configurations.resolver(JacocoCoverage) {
                        from(project.configurations.implementation)
                        forTestTasksNamed("test")
                        ignoreMissing()
                    }
                    println(resolver.resolve())
=======

                private final Set<File> resolvedArtifacts

                CustomAggregation() {
                    Configuration resolver = project.configurations.create("jacocoResolver")
                    resolver.visible = false
                    resolver.canBeConsumed = false
                    resolver.canBeResolved = true
                    resolver.extendsFrom(project.configurations.getByName("implementation"))
                    resolver.attributes.attribute(Usage.USAGE_ATTRIBUTE, project.objects.named(Usage.class, Usage.JAVA_RUNTIME));
                    resolver.attributes.attribute(Category.CATEGORY_ATTRIBUTE, project.objects.named(Category.class, Category.DOCUMENTATION));
                    resolver.attributes.attribute(DocsType.DOCS_TYPE_ATTRIBUTE, project.objects.named(DocsType.class, "jacoco-coverage-data"));
                    this.resolvedArtifacts = resolver.getIncoming().artifactView{ lenient(true) }.getFiles().getFiles()
                }

                @TaskAction
                void aggregate() {
                    println(resolvedArtifacts)
>>>>>>> f39d0c25
                }
            }

            dependencies {
                implementation(project(":lib1"))
                implementation(project(":lib2"))
            }
            tasks.register("customAggregation", CustomAggregation)
        """

        when:
        succeeds("customAggregation")

        then:
        outputContains("lib1${File.separator}build${File.separator}jacoco${File.separator}test.exec")
        outputContains("lib2${File.separator}build${File.separator}jacoco${File.separator}test.exec")
    }

    private JacocoReportFixture htmlReport(String project, String reportName) {
        return new JacocoReportFixture(file(project + "/build/reports/jacoco/${reportName}/html"))
    }

    private static String configureJUnitPlatform() {
        return """
            dependencies {
                testImplementation("${JUNIT_DEPENDENCY}")
            }
            tasks.named("test") {
                useJUnitPlatform()
            }
        """
    }

    private void projectHasIntegrationTests(String subproject, String className) {
        file("${subproject}/build.gradle") << """
            sourceSets {
                integrationTest {
                    compileClasspath += sourceSets.main.output
                    runtimeClasspath += sourceSets.main.output
                }
            }
            configurations {
                integrationTestImplementation {
                    extendsFrom(configurations.testImplementation)
                }
            }
            tasks.register("integrationTest", Test) {
                useJUnitPlatform()
                classpath = sourceSets.integrationTest.runtimeClasspath
                testClassesDirs = sourceSets.integrationTest.output.classesDirs
            }
        """
        writeIntegrationTest(subproject, className)
    }

    private void writeIntegrationTest(String subproject, String className) {
        file("${subproject}/src/integrationTest/java/com/example/${className}IntegrationTest.java") << """
                package com.example;
                import org.junit.jupiter.api.Test;
                class ${className}IntegrationTest {
                    @Test
                    void integrationTest${className}() {
                        new ${className}().integration();
                    }
                }
            """
    }

    private void writeClass(String subproject, String className, boolean withTest = true) {
        file("${subproject}/src/main/java/com/example/${className}.java") << """
            package com.example;
            public class ${className} {
                void unit() {
                    System.out.println("unit");
                }
                void integration() {
                    System.out.println("integration");
                }
            }
        """
        if (withTest) {
            file("${subproject}/src/test/java/com/example/${className}Test.java") << """
                package com.example;
                import org.junit.jupiter.api.Test;
                class ${className}Test {
                    @Test
                    void unitTest${className}() {
                        new ${className}().unit();
                    }
                }
            """
        }
    }
}
<|MERGE_RESOLUTION|>--- conflicted
+++ resolved
@@ -404,35 +404,21 @@
         """
         file("app/build.gradle") << """
             abstract class CustomAggregation extends DefaultTask {
-<<<<<<< HEAD
-                @TaskAction
-                void aggregate() {
+
+                private final Set<File> resolvedArtifacts
+
+                CustomAggregation() {
                     def resolver = project.configurations.resolver(JacocoCoverage) {
                         from(project.configurations.implementation)
                         forTestTasksNamed("test")
                         ignoreMissing()
                     }
-                    println(resolver.resolve())
-=======
-
-                private final Set<File> resolvedArtifacts
-
-                CustomAggregation() {
-                    Configuration resolver = project.configurations.create("jacocoResolver")
-                    resolver.visible = false
-                    resolver.canBeConsumed = false
-                    resolver.canBeResolved = true
-                    resolver.extendsFrom(project.configurations.getByName("implementation"))
-                    resolver.attributes.attribute(Usage.USAGE_ATTRIBUTE, project.objects.named(Usage.class, Usage.JAVA_RUNTIME));
-                    resolver.attributes.attribute(Category.CATEGORY_ATTRIBUTE, project.objects.named(Category.class, Category.DOCUMENTATION));
-                    resolver.attributes.attribute(DocsType.DOCS_TYPE_ATTRIBUTE, project.objects.named(DocsType.class, "jacoco-coverage-data"));
-                    this.resolvedArtifacts = resolver.getIncoming().artifactView{ lenient(true) }.getFiles().getFiles()
+                    this.resolvedArtifacts = resolver.resolve()
                 }
 
                 @TaskAction
                 void aggregate() {
                     println(resolvedArtifacts)
->>>>>>> f39d0c25
                 }
             }
 
