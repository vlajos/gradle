--- conflicted
+++ resolved
@@ -312,11 +312,8 @@
 - [James Justinic](https://github.com/jjustinic) Support type-safe configuration for Checkstyle/FindBugs HTML report stylesheet (gradle/gradle#6551)
 - [Mike Kobit](https://github.com/mkobit) - Include Kotlin DSL samples in Lazy Configuration user manual chapter (gradle/gradle#6528)
 - [Kevin Macksamie](https://github.com/k-mack) - Switch distribution plugin to use configuration avoidance APIs (gradle/gradle#6443)
-<<<<<<< HEAD
+- [Cliffred van Velzen](https://github.com/cliffred) - Allow logging null value (gradle/gradle#6665)
 - [Artem Zinnatullin](https://github.com/artem-zinnatullin) - Update HttpCore from 4.4.9 to 4.4.10 and HttpClient from 4.5.5 to 4.5.6 (gradle/gradle#6709)
-=======
-- [Cliffred van Velzen](https://github.com/cliffred) - Allow logging null value (gradle/gradle#6665)
->>>>>>> 9b66b86d
 
 We love getting contributions from the Gradle community. For information on contributing, please see [gradle.org/contribute](https://gradle.org/contribute).
 
