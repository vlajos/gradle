The Gradle team is excited to announce Gradle @version@.

This release features [1](), [2](), ... [n](), and more.

We would like to thank the following community contributors to this release of Gradle:
<!-- 
Include only their name, impactful features should be called out separately below.
 [Some person](https://github.com/some-person)
-->
[Roberto Perez Alcolea](https://github.com/rpalcolea),
[SheliakLyr](https://github.com/SheliakLyr),
[James Baiera](https://github.com/jbaiera),
[Patrick Koenig](https://github.com/pkoenig10),
[Matthew Duggan](https://github.com/mduggan),
[David Burström](https://github.com/davidburstrom),
[Nelson Osacky](https://github.com/runningcode),
[Sebastian Schuberth](https://github.com/sschuberth),
[Ismael Juma](https://github.com/ijuma),
[Steve Vermeulen](https://github.com/svermeulen),
and [Lars Kaulen](https://github.com/LarsKaulen).

## Upgrade instructions

Switch your build to use Gradle @version@ by updating your wrapper:

`./gradlew wrapper --gradle-version=@version@`

See the [Gradle 6.x upgrade guide](userguide/upgrading_version_6.html#changes_@baseVersion@) to learn about deprecations, breaking changes and other considerations when upgrading to Gradle @version@. 

For Java, Groovy, Kotlin and Android compatibility, see the [full compatibility notes](userguide/compatibility.html).

<!-- Do not add breaking changes or deprecations here! Add them to the upgrade guide instead. --> 

## New dependency locking file format

Gradle 6.4 introduces an experimental dependency locking file format.
This format uses a single lock file per project instead of a file per locked configuration.
The main benefit is a reduction in the total number of lock files in a given project.

In addition, when using this format, the lock file name can be configured.
This enables use cases where a given project may resolve different dependency graphs for the same configuration based on some project state.
A typical example in the JVM world are Scala projects where the Scala version is encoded in dependency names.

The format is experimental because it requires opt-in and a migration for existing dependency locking users.
It is however stable and expected to become the default format in Gradle 7.0.

Take a look at [the documentation](userguide/dependency_locking.html#single_lock_file_per_project) for more information and how to enable the feature.

## Improved variant matching error messages

This release introduces new variant matching error messages for the Java ecosystem.
Those error messages could be very intimidating or, sometimes missing context which would let you understand what to do.
Gradle 6.4 takes a first step in improving those error messages by making them more human readable and introducing some coloring on the console to highlight the problems.

<img src="data:image/png;base64,iVBORw0KGgoAAAANSUhEUgAAAoUAAAE5CAMAAADRF6p1AAAC91BMVEUBAQEFAwABAgQGBgUCAwYH
                                AwIEBQaqqqoBAxSbaDCJ4jMNAwICAwtJgaMRBQMpBgKicjkCBBofBwInXpIDBw4YBAJ9RhEgVoyH
                                wx5j2zQFDSKleUBNhKQCF02mo5qK3CUCFBUFCRVEDwKBonyTnqQjEAYlBQICDkECBSkEIFcCBSIY
                                DQYFL2dWdIqA4TOhpaJAeKRLKwiZk18HFzRx3jM2BwKgf0sCFEkEDy2KVB01bp4ILBlglKgIN3CG
                                UBoHJluVazcabCntKSdHEgIyDwJRyDOZo6Z2jJuF4TMJGz8wBgIQQ3uqpXioqaM1WGx6pak5GAGG
                                2C+JziCep6iJ3yxMGQJAIAqlnpKNeVwcNlZZRwIGSCJSiKQ/dpwuZpiFo4MpDwOkqak+CgIkeilk
                                WQWSXSZGaIFpMwqCSxZhi6GLcVGaeU2Kp6pbJASHsRg+cZepnWmmh1EHIxNTHgWokl1lg5d4QAx+
                                2TJgKARpPR58iAx/o4udmmgRJk8vFgodUonpHhGRp6mmkWmXgl92oZIHM2xMwTOHthlEtzNwNwaC
                                ZkLuJhs7GQtaiqNpxDFAOQappIBLnSpzdwuBoaha1zQSXiaNnW6kjlmBYFE9rTNvoqkRTiKpqJEt
                                HwMCCDhajo4LLmN40zKPWiQ5KgQjWo+WYitbBQLCJyhyoR4MPh6FoBOJ1CFZj50LGTKYh27dJyZW
                                NRwYOWSScEZ4XTk3FCJxlaamJSeQo3ZqZUKFlqFbcZQ0oDIGGAM7TQgRDBmcDgKglYYrkTFPfZ2o
                                l3WRoYyH1Cugj3UthCoRMwlKYYk6ZYRWOyYmS3FQGiJdnyttkR1qfpJ1qyEnEx95f4iMeW/qJiDL
                                GhHBnQCHmhFuHyd0UCuBuiJcdQiziQCLm6TMJyhcUAa0ZwCgmABUUjazJSaAICWEqRdAkR+AmRNk
                                lpuLiYJPTTdyCgUTIzlpzjNRqSynEAVZWXZHcRKWRwF9lqhHawCZZgCGpBWGCgJSbliYoIlXXkN9
                                mnAfRE67AABOGUlEQVR42uyaSchOURjHz73n3oteXjNlKvOcKWOmIjIrmcpcZqJEZMq0IEopZIHE
                                DhkzrCTJtFB2FjZWyMLGgo3nuef8vBwuwpvxqe873znP/Dz/e+65X8f8HRRnkfnllKXmP/3L9MtR
                                mEQmtr/Bk/C30dEjNca3ockNa33zc478z5auWafJj1lA7sejHjN6fr9y+BhYQMhK0+Yl891EPPTh
                                36WWbauPQuh3QOG3Uu1Bp76CL1D4s/rwD6AwmTm6x9le0fejsFvvuoXdhv+dhP5vhcIus3aH8X0T
                                CpNBQ38MhZipUbw74udPo3jImw3ll28b/0fhN6Pw9OJfhEJo2JW/DYX1Zy10nRnQfdT0PQ2021LB
                                eqkh+zFre+y4TvcUDYdlYaRBvvOKGkILIwMh32xRu1bL5hn4zE3tnsseTpmwe8iN0bdftRveOB43
                                v4Zaxy5yEPohv8hf/RaHR+vIHD3kgnXeBSbzccDX/G48LhuoUh+Npx+MSn59urebfrExeorCcrOb
                                w2WBY6NDR5Z2Gqz4xC92qUeXWS5+6kIfiAsUxt5f54MLZEF+4R8UFn63E4+pMuEbf1+KqOOkxQ5d
                                s5e377P0RBqisMus4V2HHfgQhdv3Dtg3MEI+3AuQr7lq+ZZmq4aX4DMXFO4/J6tDNl1qUW9M2xHs
                                UNhFLtxrQn6Rv/ottu9tdrNWiTl6yIXr5vitDeUzT8uGOGY7ftywX/tmE6caiHyL9sJk4rlyn6VL
                                IvQEhQMAoVAMCo1xKMQvdqkH8RMPfSBuUFjb+ZO81onk8BL+v4pC4gEVUWJZrBYK8VdMLTeud2jc
                                uV6ev0MdBIWpotBal33LuVPlPF4rFTh7FA6M4pP1LPLWShcAu4yd565Redty40ojD2pfx09kvsbN
                                G/U8lcp8SL/GcwZ2OrbS2kyrjV30FljLQ7TLoRA+dgv81W8xMDW7No3t7/15vZQ8wnVd+/B9LfxU
                                +fHJfu3dukucfL/0Ro631kvRi5tuXzq8XNwF/GKXekj8kcbv40msRyFxexTGWeT9bW1e7vRsscF/
                                ARKAWhCPjL8FCtkLtUuafc06SyJBYSly2UvGC/J6JA4WvLGlq2u0231NLCjRmsQ21Y5JhSKRLw3b
                                VkNIjtGxQ5GfjzCNeg7VgLTqQzsdkxbU1mrLm9T5RS+xDgHo11e/yseO+Pycv/otmkQaNHPiJY9w
                                XdH4IQrhm2YTHz2/2MBQP+pTgEJ9wU6pUaN5Cb24aatHmyYXdwG/2B3SrzxnaBdF4TpX9ACFxKU6
                                xwWFtb0/YY843nuswf+3o5D1jMh+HQqzLrMWikCcyTOZur1wiYnn1JNs+svrsrIX2uRjFHr5unRB
                                vSoyRN6qvGj7xB2KpFgulto9B4JCrboxOQrj1h796Kk7taf2QSF8EBj6c+fcfC/pK/NUDQgqVc++
                                3zPbTs3zFdSnak/WSurNptr1OGvp9ay1ZsC+JfQvkXwjt/d3Or04Ea5ImHyU/ES+/84N5UTOgpnT
                                s/Zk865z+jUIuqB+3NPVSGJWP+yFHoXrm/n4s/wdYYW0cnlcueLLydYO2dTXir+u6s9K4eacShP8
                                a9wVyjRM9Z6TIW7i0bmSf5eRt3IqC8Ywh48dRtbx5+ag8JP8AzmrU/eN3EDOJ/P6LF2YJlK6MZfr
                                lawd8KxJvkcN77r5QC0bBShEXp5S6W9uMFVfXl74F7a0nnm1sYkdv/7sC+11HqJQ9PLu+z04RY+9
                                0KCPX+xKRp/zV3+WnquGl/y8gcSbo7v+LJdHax+H+MtR6M5nL8pZjsLMopdMvN/1zNIlDvDiy53f
                                FpZMnKNQyifOdczxnUT9N24obb7cvKx6cj5L9etkwOmB6cdd4Osks95vY+rIXtjFxV927whNspP0
                                IbPkN2THtGaz65XjlhsXW/UnEL69cWVi+zMHN8b70b7wLBF3JZ4siq2vc8KTrTATdlxBIXP42GGU
                                /J0f7y/W0X6CQnZI5LAnQ+3z8q12LuVbLZFvyRl365WEe/5ajVOR4dsyQKHpo/Lto8zWvzdKvxEz
                                m/vKvHym33QzpgnWW+f8ZEA+T02jj1C4fsDgGkKr+3oUoufcaYi5/VNW9i6bVfjiN7Gf8WfcN+aW
                                1Li5JV6fh7VeX9YdChPNv5fp5OIY6/XcN6/Ww/raDXD5SndP706srAg+89HlX/vBk1Yz7goKRE/l
                                FIWm88bFBShMvd+IuoNC4iceSVL7QD5Zs4nXWs2YbOJGzl/JmI5HDnXIUvyLK1Do/JikgkLiJh6O
                                hTTXAxSsQG4OX2Sxwygs58f5c3JZIQqRw59fTNDyjz7eKjaYsmO7KXLBnNHp4gJUZZY5fOx/ao9n
                                k+iw/+mIhn4zkiU7Pm+eyAT5Iod91pGnHl/tQpKpPPaw87UuVPxUyMUfoCeMn7jwy/In9opR6JJD
                                PqhTgMJq5y9TZOiDz5E/P5sdTM5n4ZwRUX4TB3P42EcvRDVa8AtGVaOL7geUE3qQLz8wWEce51/r
                                AuvfsxdAX0JhGH+4W7CM3DeiUBd0FtYpiL3K+bPIe5w5723HqfQDYoIc8xAZ6sXboQyRPifMPd9i
                                Er2ivRB+8Wiy/BuTuDiv+OPCJ/kiB4P1UD48F4VdIA+qix0I1ARdwE8hCukeciEK8Ut8yNG30A7x
                                os+xMKhTcC6sev5+kTclaGKHLkAhWzn/FA/nfuSNoWPAZw4f+wFf57oAwS8cCZJvNPLATpAvcsTP
                                HHnshd+IYRfyeD/oAnYgnxF+kAvzC/kcgZD7BIX4JT7k6Ftoh3iJx6VgwjoVfCNXNX/IPwt/NGX2
                                Z95K/fPr8WdRfkvzz7+pSfw/6VbqH1+PP4x4o1Xl1uvX7X6zHON33e8jbvKtym1YbsHiJSfzRUIu
                                1/v1tzmD27Xf2a8gf+5EVe/Wa/VvcSLH+AMorG5fuQX73Xq/EVHnn3DrFhT+iluv1Uch/n4rFHIL
                                ttp6xXWuxr1GcMH6d90PJZ5vvvX6H4U/cAv2e/V+YxSCi+qg8M7rXqVq3nrlVmt4exR57HJbEzmI
                                25shCr/hlmmJW6Y/8zZs/JXbsNyCJT/yh48d+NhHD/vEQf2xQ57kjXxo71MUfvl27Tt27iC3iSCI
                                wrATiISUiBuw5wLZcAo2LLgBGyQkViCx4yQcgBMEiT1n4C64nfk0yeu0JrI8pJ3024w8XV1TVXmZ
                                ePCPzaNF1/KF8zlvR3msB6XccOGzX1//fnh7shr1impFaaJAxcuL1kyKFb1ZuXCZMmXCVWjY7Cfv
                                afrTPyXdKr998qM0zF8efepbfJ2PDkPX8oXzOW9HebJOdamn0tXWiO9a1Gu6EOklHi0qvnZhoVpR
                                mjM9Kl5etKY429Gb6cJlyvTnjjKlpFzRpPvSsNlPulB/+m/RrfKnC9Vh/vLoM11Y56N96Fpznvvk
                                C+dz3o7yZJ0LdXFhi3o1haBexVsXX7uwUK01PSpeXrSmONvRm+HCe1OmlJQrmvRQNGy6UH/6J3ly
                                vulCdViXR5/pwjof7UPXmvPcZ94Lc96O8mSdUdfCX+Qt9XrzdwX1epbUa7pQfMuFZTcVelS8lW2i
                                Qmt6Rdu4Hb15Ls4xXShO/kJWFcqU1G2331mv9SEuzue9MPtp3gv1374Xpgu56vMu1vzl0We4MPLd
                                /17IhXkv1KE++cKZnLejPNYXXBhPJ/ksNFGdqNft7tc3qNfaheI3m0J91i58MdGlEwW6ES/vNa05
                                x9k+0Zvn4hzJ9cTJX55OUKZF6pbf+xev9SEuz6Nh/ZSyn3Sh/tKF8lhvuVAd5i+PPvUtvsoX8r4w
                                r8+F+b7QnPXJF87nvB3lyTrVFfW0dHGbvtzsqNey+/QW9ZounJ95J+qV/BQmChU9Kl7ea1pzjqML
                                NKc4x0muJ07+4kKUaZG65fcs57U+xOV5z5bo0+wnXag//beekdOF8qvD/OXRp77Fy7fkwrw+F5qH
                                fOasT75wPuftKE/WeacLu/pX+odQef/Su56/+cHAlXqdxzHMtR/1Pq3T939efvv+sbne6zx6n2tf
                                6n5a27+Ev7+ctdc7nUf3cx0aGhoaGhqq1MN3vi7n3UOFibgc36H61HQH8fUovsP01VP4DtVjU7f0
                                6wF4POvDhZ2rX/p1uPDxqnf61SdF8thXIJBPlzOd6RMr189PkPRhPSlPdQ09hK46p199ai6PfZ5O
                                xKM6Xb/lQutJNqlr6D/o6OhXBJE89nGheDW5fmjZhaWuodV1nPQrmlIe+7hQPKpzXxeqa2hFlf8d
                                fpT0q3uhPHkvFL90L9RHulAGdQ2tqOk7PCud9E6/el8oj31cKB7V6fr5vlAf1oPyRG8OHm4dcWFD
                                J53Tr56R5bGPC8V7Rnb9dKE+rCflOdU1XLiS/EU+zq+l+sfe1YXKFMTxM2fOOVctJ+sj5at8dm1E
                                5LN81CpdDyjhZW0ooUgSIR8lHhQlSp6QeEOElChPUjx4W8ktPPEoH08e/GfO/O7YGQe77uXu+v/q
                                7t4zZ2b+c+b8ds6cPb+dX46CCCxktBbC1vT1zWfhwBG7+GaitSDajYXFSsejHQGjpdCyV2QGg8Fg
                                MBj56tBf71GOYAxGX4JZyOhLzF3Z0UHf3jILGf8Qc8nyr+vu5phZyPgnAAuDqDoq7VGPzro//ca0
                                UQW4ekMd6qhXHfUrnrwtDaaQo6ySQDT3ZKw1v+Nk9AILw6678wXUo0otcOiTZSFGPFe96qpfSYWw
                                VjnHFgctEuGROcOZhYzG5oVjX6bRGKMeVUqqqOqyEOrVSJp8m0ipIpQ7tpTCKrKmkgs1qbA6r+H5
                                B7OQ8Ztj4bBnB1dFUI+qi2k4wmWhp14tQ/2qndswL5xyb3xy4di+S+dmMwsZAFz24K/pOdcntM7z
                                vrg46GpKjv96/9xsLEzHKc/1qs/CzGE/wdqocICFOnW2HFZdslOZs6sArhM+gPh+e+B4z08g2wjG
                                cRTe4Y5zPVgYTL1XNo7/Q8y8MCWV6KSuuz4LiybfyEqmfrVjoXbkLyRi8cR1+yiQsM761lHfAPHh
                                nIrtOsd7dkxsE8A5Xo9GwnOuBwuJQlcLPY7+e6bfuE/3FV3btEoU6lCwMJqn8+EeWRK+V6cSJ0sV
                                Uq8ShRQLHfdn98pb54jvOd4zC9sD3zv0y8B1rs910FfzQjDDr9Jxdw0Tx7WZfpeEAOHPWOg683uO
                                92zc2R5QLABlktjxl8d74jnoh0caYCFSwMLk0r1y8FssxH6Phewc216wTvX0JrDtzMM8B31iYUpv
                                8Pr3WUi58efkCEuVdftBbdcJ350X+s781vGer8jtA+McjzEH23X3qInvoI90/Y9/ic/eUU1dBlBN
                                F/ac8J17ZN+Z3zre8wWZwa7qjH6EiC+LjH4N/mUmg8Fg/HTVSgajITALGf8cIVQGDnpnbdVEuDrD
                                JDZBBetoGECeZqBX1lb1WQiEzML/EFEO2fBVsocm11aNpMtCDWYhoxkWNrO2KrOQ4a9T06MaDaWG
                                mZA52ZAus4T6HFGpMj9W6lVioaJZQmOhFDQWUj5iYZgY1ascRmNhFuc4WIjqrEqBSCpjy8IsLrOw
                                bWFUolArYCxU25Hwx0KoSukfUT+EFivZr5rAwnHZ2qqKqsTCRJIq9rBSvWJtVWnXVs2qC+fRvNCw
                                0FHT6JihZBa2K7RK1NUP4s1lIdQO/s1KEmf3yIdjsFDO0vfIlE+xUML5Pg4ivSYsVYK1VcG5znwW
                                0itfkdsYUkF4LMSVN5+FscfCvQHY7AgTFQtz4gAQNeawMGIWtjWEp6W2vIubY2HisFCtrSrz49h0
                                acrzWPi/QdZdkXHW8Wuj/Hkh7XTnhXuhhq1jYUmvrZrkxAESKernp1Z4yPPC9odWiYIdSMi7IiPd
                                Y6GvhsV+kCknjnOPjPL0pgC9LN8jMxgMBoPRB4ArT7MO882W61q2cU76O/5/bzcFf4KHb6hd4l2t
                                Vg6A3msnjjy/X/vtynzmuKj1/WZu9fd7a+CCq3/JuwlkLv9BO9uPhX3Z/2O2j0rV8+LG9IR+b/W9
                                brFUOfFnvuXdyxvY3xwL0c6GWThwRofG5f7LQhxXX2DM2dO7W4SF17a0Bgupnc2MhcNmXBX9eSxs
                                pv+T2Fe5el6hWjvz/GpMLISqFVj4aNnjDxOXDNduhreHW1VrpnKl3jpPC9gcFlgDNtte6q39Sksg
                                qqcvm1APVLQoh3SURxyochP9JHGSLA5S6Xa+Fb76cqD2heIFn7+cqdX2Bg9edde+TFbkqdUoZCA/
                                v832PzlQ696hkglqxgckB94U6PXVRz0T7Nn/xOQCC6ne7q09YTuvbTHW49fN8VC/PXqZ2k+naSf6
                                E66WTv/kshD5oCrGeUS/o96iyYf4iIPzFs4z5Yfp/t4rRX37C7N+3P5E6jhSzsv6HXFwXDhvOI7m
                                VK7wTbYsfPp1E7HQqloNCw/eGT24a0I5WnEzJWdXgTEKKtcBg46enHfqcoxPdrY9X7gOt6XKXsqx
                                pIB6oKJFOaSjPOKgvWiXFPgsgoXdZflK8ehzbUuqyPhmw4MzH2PcndD2UvmZ9j95eyJ98DrFWOey
                                MDAstPv1lmXhQ6r34Ro7OZov1OsitDscOmfSyBVrvDED7bYsPLpWHR/Wxs1jIfoBqmLsRb+jXuRD
                                fMTBeSuu1+WhWg6l+L32I844E6do4uC4cN5wnhsU/AvXQx4s3F3dSiyEqlWChXOGV+d3XtyhCx+B
                                C7Z1zVY6w/DKYLAQ21jvUKIeNWx0vt8iCULVI8eRijb7FluViyhd1Z+SyjYOryCObS/a5bPwoyDi
                                zCa6adLIF1s0kag+YmGYPHi7T/NRqt06jMdCSv8lCyNJLLRlqCmjxs3Y3HlxH/olvDJnkn/lsu22
                                LNTHZ/sHspOeb/szFqIfoSpGreh31It8iI84OG9jUF6rlsHC3PZHsj5OiDhFE8dloTmOXmPhmsUz
                                nx1cDlWrZWFaXVS6uIMuBKs7OkYVwEKjcsVRF9Aq9IJZ+xUs1MtxXpq5NDb1pEKpaFVrwoFULpLR
                                rSwd5V0Wol0/YKEiyjf2zi40riKK47mfVVKjqUmFVgOtNkajxCixUYwVLBVtkwqhflFLE9RWNNDY
                                UmptLFH7oLRQyIMQYpSibz5YbZFKBDFS8AuEFgRRQR8VH4ofoPjgmbnz29k96TXrktUk7oDeztc5
                                Z87899y5uf89u1pQKHA0/9xtgDSYxcI0kjusKVsEZdZTcaUotDcPTipmY0+ceWDkz66CX1b0nfnh
                                HfpBobebdck18f4xKyePT+zenK6yKGQ8rGKk4nctF/3U2bfXmG/8DQrz7QeF6AnR04gehULWYZt4
                                c6ZYrbBMebPmWa5T2R3ZdgQyTFiCjR+eO9DlsH8x+WncavatfeHphviylQ1p5GOhkdN4eYbC1MY0
                                Ww9MXWJrImOsPresndveiJKrnRznFSkGhWng2hUK0wg7SmOhrJP1ulgIComFDoXB1PdbrH4JlQ0a
                                hbxRNK1GjuCuPkpFWCbfoDA2ON7tWMNyp2c5afer59557NzN7fjFtHcf2Vnk/8xO/Cm5cgPJlVvf
                                ePlOi0JiSBwRG7heUIzCeptzl32UAU3O78htdOPSTH9ETl72rTC/CRRmciZfPfeV2N/s7Dd3fJl/
                                e8HfTSoWlqIwjdhvwQ05fqM6cqJqVivMFtfv2QzydNIAy1WUhvKLEWnPhl1dct7YLqzWpBALQeEz
                                TzeMnBT0hOssqxWWq4ArMV4IQoumiLqcF9aMjPlYKEs5/cxQKtnad0RGTrTKoTA0q4lS2h2qxVaz
                                Ph8LHdvWnQthY4j5nAstCjkX/lYvaLCxMDDnwlceaZZz4d6GqYcaYkHVUCYTdkX2dPLrd61T8q8o
                                MP1WvqDQxKh0/8+JuSPvaJ/a/7PTa9i/H+zbeNWxALvjvk/b5Xzl/A8K48D5s97lyq13/kk4T8WR
                                zT7qXvtHCoUyLmMVN7OPzu/NFzh/gEL0Z3p8LDS5eO18UOj2f2lmf7Q2s5/5cQRu3P7id43COrff
                                7HNgZsKwR4hGoe3PZbnKPw0K227bxTNyXIJCOT8s/ezblgc+FhTCauUZObvD1LscsF1Sj2Kpk/vV
                                G3T1uPkOFXIcizbudvNce2GX0AMK04xtG1oUGvvJiMczMiic+vpL+4wcZ+fCaMo8I2+RXbbPyGaG
                                NHzn+WY8I0/t//K7RwSFdaHtD/fbO/mgebiWugTCr0XOdu+3g7vuWTu2o66J9cizptgX6Tty5s81
                                CblyuSM7/4DCyH0iBP+lKEwzVrHbxzhyfo94RgaFmf41AXpAIfNLUBias/mu9WJ/hN+d/R6FqdUT
                                Rs7vCoUJ+13YZyO4OANb+Sikm0xv5FoFzgxgPHIojIfdqsbFtx4T1+oiTYyD/0idfgr2ap4iuV+5
                                I5+3pE+ZWGiGoEezz2HdIp+LyoHLNO03Jvjx+F/7B7+hj4Jg5HKlsC/oQT5X2pX8sv2HHGWOHs+V
                                onPwyj6buwcoxNuVopD28lCo26Pievjgp+0jLwwhR2eAR49RRb1cFPJ/nk6SHBS+/01rVKpHozDM
                                QSHyy0Uh47X/td/CHBSyfntN81GIfK60K/nl+g85laAQfbLPDbLPWe5g7shBGSgECedFoW3X+8B4
                                jULGF7Nbucqd4IOnkxLryQfLOZX51OnP9SJ1n6M2cCgk4qFH2r/8Zp+0cqc7Xyx0fTNQqHPg4g/l
                                NyaU2KNRWOw39GkUsn4+obkoRD5X2pX8sv2n7WWdejxXjUK/z9bHOXdkWKYahYzTKCTXKuxV5jNe
                                o5Dx6ndLdM7Y0vEB47hjUff92ouaLQvblnmgUOthHHrITUvRbFz8oXPgsg7tN+Zpe7R/8Bv6KNjj
                                /ebUKRSqfeCKfiU/qsB/FPZdjeeqUehzB9dSX9Zy0NZ+T2telNoH0ZY4mL+fR8/dqIS9ONd8Rvnb
                                wMCe1lkGmZflvS9WML/y0nj5UXlJcvXm4WVe/+zjKfavXGWU6vqRO7pex5wU1tlVLRRq9mK1UMjf
                                DcsyGu/lzq8WCp3+eY7Cv/NDyTrmJQpnYY9WgEKi14RwHibH5Zdvz3bWZX/VXDmT8S6crZX1FaAw
                                PNi718+fm4LcSneP+RqFULt6Z+cIxrcuWXJ0i7/mlvL9WPk65gMK39xRGQoJpS0DtwSCwj0Xj/xi
                                LJ30n1XlvUuSSlHI/AWAQtMzCwphcgn6uJZZ8MN8QyFvfGCPwo7ULETYo6Vs1jhS7EXYq4meH959
                                vbwRulesOXpmw+lOmg3onnj85maLwqU3TOybgcKMpepi5J5WLc97b/qLjtOdCd6jv6ffzBte1u3m
                                I08WdNqs9+D9p+4/s+H5i4uOTafkDRR6Q/qd/ILcQ05uvE1i0Z0F/eyenW/tYxMyUt3KBjee+Zk/
                                hjQKi+w/FjTdMLGberkoxB7WiT34kTr9yFfrkG09FkigINCwf/insA6tF3n406Dw+Ohz62kPR+7q
                                ODvGJxAUwh6FHQmbUsdCWJKgUDN2YK/q+Uv75J3ImHAFb5vY8droyiL25ejybZtW56Kw7cj0fa89
                                eUmDvZOINC3Pr37i6ZGxPReDAvrdZzWMAjPfyus08kTcxFftI50Hj35+2/Dxln3+gNB/R7uwNNFL
                                P/KVXM55Wr94ffq+u0+yO0I1GG42S3s0cOOZjz80CtEzOT68zPxHvVwUYg/rxB78SJ1+5Kt1iJyX
                                WyfHQYu3F//oWKj9hD8FhQ+Ovbzer0v0H+zXKIxcDlbYkZptCgph7GgUKrZqPQyk0hPkri7zmZCo
                                30xb+PrE7p6OvdyRBxUK4+v635A3+bJvoFDJ86u3KB7Ce/RrFF7Xf2G9kSfiZAukd9OJrZesG2VK
                                XeNW6ZOCXvqd/N3I1SikH/2H+oVxcKvYwzlh14nx4ZExmaJQiD8UCtGz9OGjd14n8ZB62SjEHrtO
                                bw9+pE4/8tU6ZA8n9vXIWORiL/7RKNR+cv6Ueb3904Nej5kv6NYodLw92JGwTTUKYS/moRB+GyzG
                                wu72nRoQuYPmHITXsz00+i5M3NNJolG4UQ6Nxd7T8orPM7F4DO/Rr1HYM3AM70sA8ijU55cep5d+
                                5CNXoVDrNwcUKb07kLvx6I/fHvjsjyGNQvyhUYiecGPH3kvFXOrlohB7WCf2OD/6uu33/tJ+lHvV
                                HQ9LlYK9+EejUPsJf8pJoKNlr9dj9tXIAoU76wyLMlplGFMu56oUzywn2euhG++RfmJhGsHnaHvz
                                RY/CWNiYlq3qWIyF6T39w9uvPbJpdbdYZSy17Ubf5jfkOyN77jGx0KqJzF8SQnhzkcSuoljo30Qh
                                TxpKYmEavS7eSxPpf9b0RxEozOa7WLglMt6vIBY6vYP5sVD0GxS7+EW55qMzT7x6RnakTBSiRwQ/
                                cUSOcdT/aSwEZdjDp5k6/chX65Agc6Rlg2yNQuGssRB5PhZuOnHb9L0FPYdKYqGwG5fdfZJYWMi5
                                2uzYlMTCNAoEV5596d7Wx1GYthXFwlg4uxlnunGrnZ/wtr2n/+Y1x0c3rW5zKISNIB/1IJQPOygM
                                QoNC3v4Lj7DkXEi7l2fl+/PIPeZLfXc0pInrF46WnK/rQWEaufNMs46FJefCn/y5kH7OOyK33ciV
                                gSL3fOfCHtEv9EA59zT99HuXfwjrWL6tY3gZ45mvUbjuqzUrLpLYgx45UbYMyGmSej4K18r+zzyf
                                gTLsAYXU6Ue+Xod4aMA8lGoU4h/WQdF+wp9m33v672igfXJ8+rA/F8qzrLAbHQrDQs7VOsU2Tcm9
                                CvuSO3IaZXdk2Ivckd18OBRJ4ydXtZz9ZdMgKHTcjCYJ6vb251CY+L8XhhaFGVtyuxhgvOdYqmKn
                                k7fayOfZrP90p2FTPrZB7EBfmojBS0wGRTc/kxfloVDop6d6C8/I2wv9Tn4dcmUfrdy1m+2dbTnP
                                hpl+8a55Fjz7VuJjrMSHgQsTxjNfo3BV36kO+WYleizaBZSFupdn5EwMcbUoLHqqw15Qhj2gkDr9
                                yNfrMHKNdI1C55861qH1Ig9/mn1vvGhiB+3hurtafvgWFObw4ChU0kSzL6VoLov+Lfc8tmYuWxLW
                                K/3eLhlY1M7VyeU84vTMnhMWveUW5M/rcqj/9mBu7SX7xsut1fGTiTwVoJB+U6U7jXJRmMfWzGdL
                                etZrqV1pmqSpb+eqUFhuTlj0LioUhtueW18Ne5te7wXdc+mnuK+zYaOc0X2LZmOWtisU2v64cC4s
                                3k3aQUceWzOfLQnrlX5vVxD7eVw1CsvPCRsHiw6FVbJ33WjL28uqofduuaObtyO+aDambmczPZs1
                                5hm5mKJHO+jIYWvmsiUV6zVAP/FRzfN6/mlOWHutcbr+z6XGpqyVisuiZ1PWyvwok+NlsUArooBo
                                NiX6FO+uTPsqGle5HlifVfBfjh6u57F+vmaGWzgotGUhohCOSZVRiB57raGwukXr03y1qqGQ8i+j
                                kHXNDQoX+W/u11BYQ+F/U2A7hsdPtZx9UrNIDyfhyBcdH0jOTsUuLT3ILC9qh1VJPzlVbf99Ubdj
                                SWp9sWJ/ar2Mx17eNFFvU3J1O2xL9NA/mx7mgQq9zjz/0b52bHpw3ZN71rMuzS7FPuSiJ49lmv3q
                                5foCF8qxj/mt/QVaYDtevfm5w5fx3SzPEm1u3Dp9eEVfZy67NI2ycyHtsCZ9f+m8bseS1Po010Tr
                                ZTz28tacepuSq9thW6KH/tn0MA906HXm+a9o/tsfTgyxrhnsUuxDLno0y9R7KfsFYFBILFzYKITt
                                KLy7wLAyIsUivXbrxDvP5rNLwzTIUEg7rEnfXzqv27Eknb5cFDq9MfYwHnthEFGHfanHoQ+GEXro
                                1+vT85mn2bOaParXQ3td07aB3tsT1jWDXYrdyEWPZpl6LwkB77oDXaBwUdyRC2zHjQM7zbkGFMJG
                                XC3fDxhYIncMzS7VKKQdjoZGIf3djpPh9OWi0OkFhSHjsRc2JXW4Hnoc+sxuez1+3Wp9M/QwT7Nn
                                NXuUedqv5h2YX9dMdil2Ixc9imVaei685t3ViwqFhu1oX7puHHjUxkIywMESTaNoRd/oygbFLh3k
                                fitFUOhZp0LA8rfropyqrh8ULhN9SRY7OD0adESB3S1bT9EbmX43XnhrjybFrFZbD6MAxhjjXHsE
                                q3aFioWe9RkaPfU6FtJPLIT1yTo0e1TFQi+/7UhL/yXNoNC3KxQiFz2aZapjYcZOXiwoNGzHVcJ2
                                XGvPNcTCuMAibex7q/0aYTMqdqmKhbQbFBILDRaIhbAoPQqdvlafFc6gI00y1mQaOb31kevHPvnW
                                TKdhZ8Jq7XZ1UMg42tEH2xIUwvJEjz4X0s88WJ+sQ7NH9bmQ9qWX9u7c1rs8gA1Ku0YhctGTxzKV
                                c+Fhcy6EnWxz1y74c2Hq2I7ZMx4oTBNYpKHpf/6+Qg5U165QCOtUobDVo/BaNw9U8EwJFwf2ZxDe
                                9J5hTWZ6DxcYZ4zHXsemDBxbsx4Usg5YnOiDbYke+p2eGc/I9DMP1ifr1+xR/YxM+6FR+Q7dyaO7
                                YYPSrlGIXPRolmnpM/J22MlZ7tqF/oxs2aMqF6vmCeazUkHhXp0lEtblbDlBKci1TFZfxx7GkxEN
                                BhHtzFPsV+YvbA6NZZku7lLEHo3zUJjDSgWFwuPep1AI67KMnKBKrqFm+Tr2MF6j0LazjsiPK0Eh
                                8hcol8ewTBc7/yNjj6pcrJqt+nc5PK/YvOT+l5pVrtJyc4JSkGujWeDr2MN4jULamafZr349wUJF
                                oWGZLih6bSWFOFiSi1WzVfNYqTk5XsvPqUpRuVWpYw/jQSETaWeeZr8yf2HfkWvlH5QaB7ZWFkuJ
                                axzYWql2yc8rxw02qHD+5Dg/+lbNAqcF/ejV9sxRVlGtZ878Xm4OXl3X/q4VXa648l9CYUV62c35
                                s77ycvBSr6o9cVkl0KUuKLdcNrwsCCZfeDEou8gbqZJ6euvtQX7J8ifukSmSYacK8nVZdflyX2E3
                                NN9vDlCInOqgkBy8CwqF4QwUlg1D+Z28IDh0YLB6KHw0Mdf/BIXBgkbhX+xdTWgkVRDu190z6swy
                                ceNEE1GSiFnFQCA4/jH4E9xAWEHMMP5gVgkYUA9GyMHIKnrRTRDdYMgqS4h/UTBGD55E/AEPMZ5W
                                vImK5KTrZQUvXq33ur6pSU06M469MatdsOlUvXpV9V5/ef16prbeh4/uPxT6nh/61uVOKPTbRuF1
                                H9Jdu4TONXYn9NO6yDVjjav9agzkfNK+4azNjEYJ9A4edd9gGfRvQGFUi9bg5H3wDfbdSftdjSiM
                                ThPU/sATCol/4DD81+6G7/gs7NNf351cZo+J6/agVi7iQ21cfAOns1cju3V33cU9GARmuz6Pj9sL
                                8k0f++PTGBFnRtfgjavhC17ZkXiut/My2FALGHHUqPzq2+Pvr3jF0Y3Ts90Lu6AQP4WksQGFXotI
                                vOTi/HWvXGqydML9R4/fljG2ZmwharEogvzCK9yJ/Jm4tQp6B4/aLM+L8uivUVikk/a/fPKOAp+8
                                fy94ZZ963zj55d33NqKQT9zX/sD3uyzTiwvwL2uCT3zWyGnkVHzqeSqVzITatqiVy/Hdidq4GoXO
                                DuwChY67ceDyu+/1NQqjGrq3GGqfpHaX9WDjhj+Px8VxqlOz42v4gtd2EE9I83I9zYuuBcxxynr6
                                yBeD5Z4PCsXR6oNrpQ/y7aCQ5AqFTfeGUHjr2SN04nMksech25qxRlAIuT2R37x7sUKhIleRjvSo
                                iqeg0NX4ygOFNz3zhDFUi9advE8nrIJvsE8n7bNVhXmL8EZ/4PuveMfyN9Tij0GhrfF47YdPeSDU
                                g7zyGUpNcPF1PnzLtW8+gXqQ0MOJvUEQg0KKW74TEhRyDd0MtU/WMsAobqrNG1h/qKsbg0JVw1dQ
                                CB7tRZof/UT2n6ecJFUL2MWp6MD8ekdxdL2jr2e6qy0UUkOLKCwSLCzO0H7zb0/fdWOXyUYn3BcI
                                hbfVoxByms0IpTEohN7Bo6RHhWLj1kKuRXsnodCdEg6+wX500n5j+ITWnfyB77/C8VfJX9HOKPTe
                                eOHpt16TAsBc2zaPWrm33jjoziGW2ri1qqbGrYXhizui0IvibkAhrtxOKHzKOYU/i9LdUAg9XYMX
                                vMzjLeya10KeF0/VAuY4BIGPnBjL5XoPF0crgkIhBp+3DYW+lfsKhruiEA9oXLndfiDwzkMU3zV0
                                wn3mMqDQqdmxQp53KMGTyLV7zgZ+oD+vTTcQTiwK6C68k4kc3WRRaH86FqdNE+9a61F4hOOkk/bh
                                iK/2/BCLLRfvIPsz1h/zdJZ9xAsKyYPc3SDr1jA/GxQfvuNJK3D3TE7oZ20fKNRroWSvvhjZCWic
                                ZMOO716uw3PzK48xCv1sP6GW9AM+Kz9P+hlqz15+lNdC6kUU8hoWkgWOk6qfOvsB2Q8Cel4Flq2r
                                wavjtrlVrs04O67qb3gT3ZeQ5ilLZ/hzLWB8IRzQ/NbqBi0PTQ8Uj/ce7gcKt50R67u3Er4CheA1
                                DONRCMYTCfRu/ZoGYviEe4vCaLGJUAi5oNDQuKmVfQCKHvrLvjDktfAddnftb5eSFLVoeS18gvhJ
                                ywsKI/tZ+t9GHz3+mASOn3ziPuIif25/RXze8rzfKggKyW9GUGj8213NW89/6+r7n7ZZHqE7URe1
                                bQ9yfEDhhXyyP/aFkr1KdnDCf2AdkB+yH1Lc1z/+GO8LswHpD1h9Pis/z+0B4qbxD5C/TozLeHbe
                                rF2LwtBE9gOf4+rkOPNcm80gbsxrCDsunjDgeeIz/EMDvQPR/NZqqE0M/TK4XMJaqFDoEId/25/L
                                vkah2vU1QyF+uBOvTHTCvaAQtV9ZblHoRSjsd1mbQB8uWe4fvbMe9q7j/tG+kLJDjfn4Z7sViGrR
                                GjyRwQsK2b59533pUCMK+R1Q+YN/QmHEw78hv59e8F5tPMg6tan6rx9CemNg+F0zz7VyM0Ah18at
                                vfOG9dmrNB62eyQb+NZPxrvext3JKLR2H3f6vJ9Ee4B35JD98bttRuKMKkHX7EMP78TIeQIftftB
                                +LGzQ+0uHr5/jEKiSM/LuvkdqNWjzG7SK/IJh8IjgkIhh8BQoZAbWgChRqG+q0CSJ7hUTbLmST+N
                                QktOSPsdsckN2i7kYkPaWaz64SpxovXgUecPnaWjkD6FmrOGD9r3BRS+c4Qz9TltXbr5Uf5ww5n8
                                cqVmnbEmeqiZW1+r9jqKG/asbNdau3KesrNnEK+qxUvNzlkmIXuS8uTHrIXNX5L3AoXoJt6ACpFr
                                uxrFwuhwY1GIITZHoQh1LVr/rU/uRXYt3iX4rqhc85iaupJ9jFq2cSisvwIZFDeyfONRiH6CGolf
                                1e51/ywKrVJS9prvC4magrA5ChlhraDQq28XHvDQKBSgabuQx6IQbHMUGo/9MTUBIWrJ0mxfd/T+
                                HzLIrq2rQet4wZuQrtwcAonZALVs9dn9aEeWcn2tWkYhnFkFE1trF6hhG4gX7YibS5LTz4TsCTnc
                                yTuy/U3ekRUINQrj35E9EQsKRe4pObOiILwIdAQQw6HYFTn+KQNgY1EI/wp14JVA1ZLFSyKya3WW
                                cCwKIfSxUkIf6wlQWJ8trP1ZHZHX19iNq7UrqFG1dLVdAlKi9kBhMwIIm6FQK7Qsh739S95ubclS
                                NvhX7RFwkkr/hL1zmlPjtQvC8w+FewhCPzBJ20sShSiD+q+icOTtse5DJiFKHoXZU733GNPXM9dl
                                uZO5XO7BFvRB9nOsnbS8cwTC4vH1jmY6/UvdnW1AbyQ31bKy9ndIuAM0P+3HBxRCLykU9i3NDZh9
                                TILCiH+kPRS2Tv9FFHYmgMK29E6OVYetZi638f4CZd7kiP7MN+qVSx9kvGRJT14C/SwKIzmh8G/0
                                JxSqc4hO5XItROR/Rd+O3ofrfkBh2yT+9PycSxRiGsfHFo1bjctnK5PUp2cOfRQKv/8/obDliMLP
                                CH3umqKwbb3i6JnjvxQcCsPPqsMNKJx5dXbj2wGatRwRrEnWotyMkyfGv1uAvj+ycYLSGX8Z6Ovp
                                Pj37Y02OLEfH2/7gJ4asfUJQi/bgH/38zVzOPkG4HSiEHxntsYx92PyZZ330Rxx6/sXPoqH5uQ98
                                qyhU8WJcDoVrpR9XavI1Ep+tdCBef/nE+LelHea7/Pts908FL/Y+TIy5JVz0Sz/+Pit/kHFZp9qf
                                r+ZH+4U+4sU4wWu7Wo55YFobmtokd3EoLM5XVtdKZwpYC3XWojzYh44NzvyRh/5IdWF0enlouK+n
                                ulXu6e6EHFmOxeOV1ZnRuS7w+Jtr1R78ox/2MWgHCuGnBpnpAgmXFg3roz/i0CiEn76l6a7+pbku
                                8K2iUMeLcREKF0pzkzX7lGuyOjJU6UC8dFdXHhkTVEDvwHzlns9HFjwtV2GLvFyqThXW0CE261T7
                                89T8aL/QR7wYJ3htV8sxD/wB0CPV4YmhLTyRDwOFAtJjJqR4gEKdtSi/Wx3RH+l9bv77culBisKh
                                G3JkOU4Q739VHQaP0bZqD/41CtEOFMJPbfIrA6PTM6UtPcuIQ6MQfsKveu9Zo/UQfKso1PFiXMXj
                                1Vk725DbcfYvVToQ7wRtk/p6BBXSv/rTSvx9QNgiL5dkULtkncJfHAq1X+gjXowTvLar5W4eQGHx
                                VI7oWMa+ndgVUqNwmazY3kChzloEb63X6wtq5rosDzkye05Sb6IHwWO0rdqDf41CtAOF8FMbT+8X
                                b69/MTusZxlxKBTKOJeHtugPVvgWUajjxbhohzNe3ZJ5tOO0MSDek2NTvJ9S871G1+5VT8tV2CIv
                                q/T6mKxT+ItDofYLfcSLcYLXdrXczQMomOk5lglPdR/CZ0WtroUTnLUYv3a9vONaiCgmeF3RKGzV
                                HvzvthZukRR+5B3r9Jn50+uHW0Uh/JDhM/PdneBbRqGOV9bC9edGK8/V7E3wWoh49dokfv3PR4YA
                                LMg1CiGPQyHagcLma6H2C33Ei3GC13aVXK2FJ8e2PJ/+yGNQSLO1874QWYvgfX7OQx9rF/YLkCOK
                                4vHu1eCbXzvA27+uRdhvwR78Sz+1L6TF6xjNGfzI+9r41Ob4XBf00V+jcO2ngeKp6oMyzvCzcZpI
                                8DEoxP2QVh2vjGu9w0YIed9oZcXuCxGv3U+N1O3ToHdgc6FQLp3JaLlGIeRAoY5LZ51qf3p+tF/o
                                I16ME7y2q+X+tn0hLaLusQcU4vNC/Y6sUYisRbkZIyfGflyVd1rZx50eqntHRhTEv007gAx4Ghe9
                                yhE6WrQH/9yPRpuzNIV3NRrJr7O5Sgf8yBpbHaa7n4E++msUZsm9fSeEH3yuCl7sWTPVYVw9b/uK
                                ouPFuCwKDxDMIcc7MuL1l8/yO6ua77JtX/G0XKMQcqBQx4V2jFv70/Oj/UIf8WKc4LVdLcc8IIkj
                                edL7ov1sL2HCHqCteIsJfD4IFMbHBdpH9zlFYdLkb3ZPthGvP7JQoIdUJoE8GtqdNY/L20/3WWdd
                                7K/ozkcUthcvdh4J+MttLBZaUNxX9zktcppSSimllFJK+4PayyNzWaTnPCcEfnBN6b9KbaAQmVN7
                                gEL4oeu+R2EQUbrTPidVNAlNKtPfa57LTKT6KaKPtUxTYj+47jPSKMQvKQr3BoVeikJLKQoTQqHL
                                ZiSocRYiZzMKBDlL0UTtxgQjNjtRUOiyJVeN4WzKml7U7xAvnAbymbOVe8ql7klkT0KO/pwFKXYV
                                Cu23muarKv1KdVoKOwHD7CWlKExoLbT7QlrvOAuRshlXKJsxBG3LUjw712n4W2jjMTpctuSfBWOz
                                KQfXFqA34/oJCiE39CXuqd5hg7UQcvTnLMgC7GoU9tFes2+pMsko/NcpRWGSKKTMIt+mNrhsxmxY
                                I8rMCTlLMWOoPUsZOfqJnJ1fP0Iocv/5DXrLLqMHKBS5Cb7K5Wg5AwohR3/KO3M1nWBXo9DZtn2a
                                0J4tkSkKE0QhshA5mzEEUZZiuD1L0SJDUBhwtqSxuRvE12VpYl9IuiI3pGhxDBRCjv7IuYDdBhRS
                                wuFn9EDeNyg0KQqT+qTGtxkXqJbE2Yy+v30tdAuYqV8Lt4i32ZIBsikdv2gs0VqYQS6R1YfcFOc3
                                hs50kdSiEHJiFQphF348z13tI3xj1oG7rp6M/KJYEUPgKE7RSbUd9BN1RSkK2yap2WVR6Pl9nIVI
                                2YyDNpsRtVyRpcjtR9y+sEz7QrvBKxjD2ZJYCyl/MNKb4f0kanYVuX+wOTa1mZvKGJs9ma/JO/Ra
                                CLvsx+Mr0chYbtHy2BfuWL8Qcq+hXbTi6xeCRX8Q0KwoReE/pBDZjCFnIXI2o9Ry5SxFtJvAZicu
                                2Jq8Los04GxJoNBAj/vh1kI+MTvd2Te6MWw4exJyjULYJYnzI9eZnuqwoJAoBoVN6xc2RyFUNNxS
                                FCZC528tV0qBImzvSS3XeBSmT+Qk6Tys5UqvQ7Tj3JtarrEoTN9OEqHzt5ZruTT+bafZm1qucfvC
                                9JOaZCit5fpParmmn1onQ2kt179BXvoNXvuU1nJNhrw0m+Ev9s4tNK4ijONnjxsvSUhEN5riQxOx
                                9VIJFlJR462rwXgDG4NC67WtKD5ULGJUvORB2kq01do+aCmoxdZYIT5IfVBTfKj1JV4CDYpC+9B4
                                gaLFF330m93zy0n+8bjbZbc9SeYPus7MN/N9M+ef2TnJ3/kEaWFhxag+C6McTOQtdpn0b8ooaD9x
                                aGQue0/st9YsTM5P7OZ5YVA5xvL5/P4iBX4c3B0EuX0DzbWI09Zr1rCwcijLyMqY2F45lIU11RfW
                                PEt2+El6WHjKkbviDMN7GcqV5lK3bISJT4f2ioE/VrVWWmv8nDQWgiqzkHnMGhZanFe4rHFzgYUx
                                PAtnJwvJuE9GfDL5k9mf7ILFDPktgWb0j7Ik8nQmM/AD2jXzPuORX5hM+9off8SJX+xBqfipZxz8
                                UMZPAMiGKHEzT+K3bIiPf3f3na9gNyOu9onDh8Z3KwvdR774jXxo3/DwMbPbY/9hTZE95bH8eF04
                                CnFjv8RNnLpeOk9dp7SgyEIy7pMRn0z+ZPYnA38xQ/5jGc3ob+2WsfbGBp4OmfPxQrtm3mc8WEim
                                fe2PP+LEL/agVPzUMw5+KOMHXGaZYW+wzLAaN/MkfmPh6x83xPPWuMLRY4tHjg60JJ8L8/tHjg4u
                                M9blj7cs2o095dy+wWX2z4V0xy9xE6eul85T1ilIC4osJOM+2fLJXm0ZZguZ/cnAH2XIr1MWFtov
                                f34ZT4fM+XihnXr8MB4sJNO+9scfceIXe1AqfuoZBz+UlYWWS74wpsbNPInfWPi+a8BO4yrE9qOx
                                KJGFg6vD0cFjxrqBxVPsKds++M/I8HjkO/ZL3MSZtF6yntiefEC6Myyd8AwWwgIy65PJn5zvZOCP
                                MuQ3zGTheTbLTy/k6ZA5Hy+0awZ/xtOM/9off9jhF3tQKn7qGQc/lJWF1qXgSeNmnsRvLCwkvsdO
                                48qO7skXv3uT35Ed0xzrmqbYUw7aD4+7ZqDrRpy6XjrPaeuUIkxnoe4lPMV4LylkyG9I3gstt37A
                                v0HcTj1+GM9yrQeW+b9QZxn/pX8yC7EHpeKnnnHwQzlpL9S4mSHxw0LsNK6R4YFljRPTWXg8YS9s
                                mmoPCxsn8sODqwOAX+JO2gt1ninZC0uwMIgy4pPJn6fIuSrKkN9gG5tl9I9ZWGy/saGQ2d/KUab+
                                FrzQTj1+GM8y/5/jMv9HGf9n9MefshB7UCp+6hkHP5TxE8d945IX7LylcTNP4oeF2GlcxqrmscNF
                                FlIz3jLzXAjrsC+U+T33OMSJ/RI3cep66TxlnYJ0gN8XEq2+Y/IUeceMMuQ3FDP6P5Ih4z7tUSb9
                                DJnzAe3U44fx7B3PZf4n43+g/fFHnPjFHpSKn3rGwQ9l/Og7ssbNPIkfFmKncWVHD+fHjxZZyKlv
                                OD+4+syjeYfjvCPDOuxjFprlP3Fv/BI3cep6yTxT+45cHty5ajZjtsdfoOdtwTzHbH+Ksz3+IPtJ
                                fjxV7xPlwD/FuRV/u31BNwceHh4eHh4eHlXRm1Eurb5MEIHsydvvszw8astCVRwBtEeegx6niIVj
                                hb80Rb9O9fA41SxsCDzmJkR1iTqSv7yg0kSliJqS7qpi5FPVmZSTVJf8BQkW0t4+nDcMNDdO2Ic7
                                F+Ymhg8dXRarLw+5z2H/XT2roapL1JGwEJUmKkXUlEBVjHyietRykuqSv6bDQtp1L3Q6j5E945Pq
                                y7FDxyYGxob/CTxmMVR1iToSFqLSRKWImhKoipFPlD5aTlJdoiyChbQrC9tNaelUIKgvxw7t/nFg
                                5PD+wGMWA9WlqjwpowlBpYh2A6iKkU9Uj1pOUl2isoSFtCsLR/LjmUk1pmfhHIGqLlFHovqEhagU
                                k1hIO5/sfVpW1aXuhagvaU/aCz0L5xJUdYk6EtUnLESlmMRC2vlE9ahlVV3quRD1Je2F3a9Bz4UD
                                LZ6FcwqiukQdieoTFqJSTGIh7XyqOpOyqi71HRn1Je2Od8P2jgwLeUf2LPSoKjgXeuGQx4nBs9Bj
                                DsKz0MPDw8PDw8NjvkIUNjUdj7tPaw1uqCMe/FKu8oqon+qu4623PHxlE+UT00oRj0eZ9/1Vn4UV
                                +eVppmd+jde831CZYo94UsPC8KUnz7EfjJdfqfwWyew115+Qvd5oe4bhqcWsSkX+q8VCxq8CCxmn
                                Fk+dO+teCeYIC4NLnVri8udXnzoWFm8r9iw8YRZ+9OicYeElHz1tUZ7doHeOchcq9XqXqbKAfvzF
                                UO0ZT1W5ykLq1U7HQ+2rLNQ7YPWOWe6MJR78Umb8Sx+8qSDx0PtoND7+wmorea27nYf5M476IW61
                                FxUzcevdtlGcfIdc2URZ1crVvGu29nAMvOy1p+XO0fgnSO8ETdqL6Meqqj3jqSpXWUi92ul4qH2V
                                hXoHrN4xy52xxINfyvGNatdnwpeubNE7WzU+VMjKKsZRP8St9qpiJm69I5bx2Aspq1q5qnfN1h7v
                                PH+b5X6QO0fj2VGvd5kq6Meqqj3jqSq3+DN9QZ3e8ap2Oh5qX4XeAat3zHJPYikWOjWd+57Qewo1
                                PpR32JViocat60U7cesdsUksVLVy9e+aBTW5q/Wq35+53X7k9c5RZke9rq6CftglPQ1V5epeSL3a
                                6XiofRV6B6zeMcudsaVYaG9sz7xj0nW9s1XjQ4VcLgs1bl0v2olb7ohNZKGqlat112zNwebx3v3m
                                n7s/hYXUl8tC1LclWYi6FhbqHa9qp+Oh9lXoHbB6x6zshbFHZWHjAzc+YRW6p2h8uhcyf8ZRPxq3
                                rhftxE2vUnuhqpWre9ds7XHdV24T5u5PZSH1epepgn6ob9We8VSVCwv1jle10/FQ+yr0DljOV9PL
                                nAtjv5TjeG+46N5nku9sJT5UyJzzmD/jqB/iVntVMRO33hGbxEJVK1f3rtna4+K33U+y3jnKXajU
                                612mSSxEfav2jCeq3Ohd745leser2ul4qH0Vegcs75paJh78UmZ8d65366LvmhqfviMzf8ZRP8St
                                9qJiTrzblvFgIWVVK1frrlmPU3MvYTpuuZ/t9yl6VOVphu98elP51umJ2yOFqPBp2vfxvc/WBeUj
                                LXF7eHh4eHh4eMxE41sL7yrHLtz+R09ril/Ji/NoW7CxxZW219fXrzyBeee6e5uDk4jchr0l/bVv
                                q2S9w+X1a4MKgL/yeIH9yWZh27aNKeagsjAI13gWpp+FJxxsV+eHtXoZJJ4q9BMWltt/Jguzb9XX
                                lxFR+GV9/cJ7+EwDCyuA+tP1SRULf5hPLCw7ouxnxr7Cp2dhTJY33l3xwc6p5Pnpz/76la7H+s6/
                                G3LdB77pb90SrOqoN2xsCQ/az/Bd5uvAZmv4ZVGw/o3+af2tfODbRbZqzt68JvnJbt+84vst2E+O
                                17ag9Zv+nybrA/zjR+Mpczz86zwC2mGhzCfX/Vyd+7L5uyGypz9x6PrHfrZmsp/13UO5XBZqvMzL
                                sXCo86edk/VDVv1HbzPxhjs2r/i28z/Wu+vP/tafm5Kf96qewhZOPc8/iSfMW/2Fsj7qF3tZX1rX
                                fLGka8GHmLso+tY2DW2JWdi3cqjzwwY4Xvz+t1Lflu51OzqW5jb07lrfHbMht6l311Dnb03shYl+
                                tnc8t2T9Xw3YM17bgr4jXQtaz6Ee//jReModD/8yj4B2WIifScqsa7LKbVszkT39iUNZiJ+2beta
                                2rcZ2/FbJgs1XuZlLNzSufGhgPr27t5dyzt6m4nX2LtzzZS3QewaN/Xe9fnyLYnPgQlRz/OnVfsx
                                b/UXyPqoX+yVL8D1KOz2sHCdM4lZuLe5bYFVKQsXvrjph67Olas6nsuEX/YtpfuQlbNmAQvVT/zf
                                zia2ZzyLdrHtIUupxz9+NJ5yx8O/spB2WCjzCdf0Lupet77ziK4ycSgL8ZP9cuFdQ7YfUi6XhRov
                                88pt6OvvvTleRzfP9m29zcS7qmdrxvpOYQX9+37emfgcCDuu5/kraGfe6k/XR/1iT7wy8prNPbaX
                                3hyz0Ig+jYW9/8vC7dZ76i85dpg350VZqH7cbKbaM547p7ky9fjHj8ZT7nj4VxbSDgtnzGfhF+/u
                                /aJ/qa4ycQgL43nu6DiyxoalXC4LNV7mZSecFX1H4nV083QxEO/2nrXRuUvWe8g+W3cFWq8spJ7n
                                r6Cdeas/XR/1i72sLxztWLcot+G/Wdj1vyx8tbgXRj/vpfZC9aN7F+PpXoh//Gg85Y6H///bC49Y
                                LX7i5fjmt03f7L25XBbixwb+bZM9JMrlslDjjffCvS92974YUL8q2guJV/em2G/4+fIOiEW9spD6
                                JBbSDgtL74XqF3vi1dF/WbKjU1noVnnhPct7YhY6Nm+tm7kX5ja07jrt61+b43c5ORcm+Amj8w72
                                jMe5iHr840fjKXc8/Mf95Fxom9dzNnGdT/u2FWsPrtjYgj39lYVDPy/KvdW3MsCPkWyFLTjlBBbC
                                u7hV42Ve7u3ERUh9W3fvTncuJF537lo+5ZyGXePBLU1dnb/Vab2ykHqev8ZFO/NWf7o+6hd7Wd8I
                                px+0V5/NM1kY7njX3mmmsrDNXp3cKbjeYS1P2d553rV3uDp9R4aFiX6yyzf3/LQL+5Dx3Dtix5R3
                                ZPzjR+Mpdzz86zx4JzVe/dpf39us87HzzVJ7+nXY019ZeLq5t3dC/BTY7s4llOPx3DB9S/kMguk7
                                isbLvBwLG43m1POOTLzhjj+id1ZZ7y7XvjPQemUh9Tx/jYt25q3+dH3UL/bEG6Qa7lyU5vGqDM4A
                                FcWb41xW7V+8Ete8zRE/71gYHmx9SOItjztbmuzLugp7yul2Ck2Ka75i3rGwsng5eVTBX/2BrT7b
                                pYeHh4eHh0cF2oyKdGSoSGuuCcEPnx6zF9VnIcqp2rMQP/bpWTirUQEbastCfq3lWTiP4FnocXIw
                                VU36X+pFrUdtiZqR9lJqRvrBClVTJqk0qV//R+/NXZ2tD6GepJ7+xMe4ysLtRY3Nyuj+Fo9Ugb+a
                                ozpU9aLWo7bkXEh7KTUj/WCFqimTVJrUO5HBWwuXshdO1tOf+BhXWdhm+2vbtt6HPAvTCBREqA5V
                                vaj1KIxgIe2l1Iz0gxWqpkxSaVIfZO1/EzKRBiyknv7Ex7jKQmdrRE75X8/nK1BTojpU9aLWo7aE
                                hbSXUjPSD1aomjJBpRmPb4ZTdWvU05/4GFdZ6ASHn/X5E2I6wV6o6lH2JK3XvZD2UmpG+qEiVTVl
                                okqT8XObDnSYXBEWUq8sZFz88Glf4Qf6TSjnkUZwLkR1qOpFrQ/lXEh7KTUj/VCRqpoySaVJffZg
                                z9qD9WszqCepVxYyLn74NPb21Btx/bkwjUBNiepQ1Ytaj9oSNSPtpdSM9ENFqmrKJJUm9av67Sej
                                +8Au1JPUKwsZFz/x5/oFdor0LEwlZpviqXKs70z3TSXzGfOGhaev6Zm/muG0Y76wsKtzxbdLAg8P
                                Dw8PDw8Pj7kLl5uIvMRJmfJprwyS3XCq39oi0RPzrBxj+Xx+f+CQ/XFwdxDk9g00VztO1mv+AJaR
                                BbBaLEzDqtYkC3b4iWfhJHJXnGEgVx0oM1d6rVmo/mq9qvg5aSwEVWYh85g1LHSpbB+p8Gkt1iwy
                                +nS0HVTqr/arih99upnqsRDMYCFuK4DEyTxmHQvJqE82vygLIZn7m6LsgWTAJ/N/EFhGfTf3yfaw
                                +HTIjA8SMvQzHtkYM2TS1/74I078Yg9KxE894+CHMn40S2NG42aexG/ZDh//7u47X8FuRlztE4cP
                                je+OyxljYZGM+eI38qF9w8PHzG6P/Yc1RfaUx/LjmXAU4sZ+iZs4db10nrpOaQEsLGTUD6KM9w1R
                                pv4MmfujTKp1YTEDPj9rkz+BZIRljyAzPl5opx4/jAcLi5n075nRH3/EiV/sQan4qWcc/FCescff
                                d+OSG948K6NxM0/iNxa+/rHVYqdxhaPHFo8cHTC6Aj0X5vePHB1cZqzLH29ZtBt7yrl9g7fZP6vp
                                jV/iJk5dL52nrFNQwKn/m1ZoLKxz0V4fWEb9THYyC7YlD7bs1GTut6zShZzpZMDn3AEbrN2qrD16
                                OmTGxw3t1OOH8WChZdI/J5jWX885VxfixC/2oFT81DNf/FDGj2TBzmjczJP4jYWFDP3YSVzw7cJE
                                FhrDwtHBY8a6wlcz9pRtH/xnZHg88h37JW7iTFov4pJ1OlUsPNNeR96fuRfCAhe1A5n6yRNMhv2Q
                                DPgzWHiezfLT1TwdMuPjhXbq8cN4+CeTvvbHH3b4xR6Uip96xsEPZWWhdSl40riZJ/G7/MOuFjuN
                                Kzu6J1/87gX/8Y5sTHOsa5piTzloPzzumoGuG3Hqeuk8ZZ3SshfGLAyz5xf3wmxY2EuyLlN/4SkW
                                95JsaE+PDPhh1maZdcuRZS/MuHZy4tu/w9DqAe3U44fxCpn9zy2wK3SZ9LU//ogTv9iDUvFTzzj4
                                oYwfA2zOuj1G42aexF/Igp3NBthpXCPDA8tOm5jOwuNFmcfkXlgX7YVNmUwGe8pB40R+eHB1ht74
                                JW7i1PXSeeo6FZCC/w/j3/bOHreNGIjCJLEUDEhIlRxAjYv0vsAilQ+RwidR73vEVSDkAsoJ0giQ
                                AFdu5CopXLrMzu5+ofQERi5iZFfmQyx6OENyvHrgj/ViHsyF0fYL068/p/1N/Z65hH1VcwP+xG7A
                                58Z+3RdyUz434+u+kHrGoT9u9ucmfW3PeOTJuMSDU/lTTz+Mg804Ke9uv6V583OSP3exEyd5GQsv
                                1w8dC6nZvjveFzL3EY/t/Lqut1MHGJe8yTP3vMhLnpMbBmbd7wvTuzv7xtm1PUvyLnLG5Ab8/sZ+
                                x436nf8TN+W70N+MD/BTzzj0x83+3KSv7RmPPBmXeHAqf+rph3GwGQeE/uypefNzkj8rMnGaV/Xj
                                od7uYGHHvmV9e3Oxqw1P/RnZwzrisZ2b7+pn7wDjkjd55p4Xeelz+l8Ik4k/rGjN0H6H5UJrh/af
                                OZt9ldn2VVUTT4S058VWhEkDBkp+6hmH/hjfKoK2TxkRx7jEJ2j+/jB/6ukn5UNb6e4ozks+PI/e
                                JE7zct5wWME3WPZCNfHYRser1F6eG3lmn9fx+zGAzeBJFrosC2mhLPT7LMQL8Gsr+qOkjrhTLCQe
                                aP4QUfKn9PR6ioWaNx783Yu2Dsq5KCxkW4YF61I8tn3Wso2a14tZiDUaFlb8EGbLu+hbd8ixkJ5o
                                T0jyU884fX8wlKdK+5MsJB6cyp96+iGfDAuZRzRvMiF/WMi4mhfT3N9YGL35qSYee94s0Nc0SOOS
                                N3nmnhf5y3MazOkkHK1IVRVcV/r9Ra2x+6WSQ2C3ItA+BPNTTz8Af6rvbfozU8cXPqQVKI1LnkDb
                                a/7U04/ajAMyeRFH/jSWOFmRYSE1MdqLwbduluYUjw1PQT9uIG/yzD4vzcfsIZ2RX4jgxo2x5w8d
                                /x2GNBe+lXdx7PmPloWqBUl2HivUl4oQ1nf17ZUbK8bOQh8Hdpx4NRaq4gigPbp2BQWvzULUl6JN
                                f+L3VeVvKhQUFha8ElR1iTqST15QaaJSRE1Jc1UxUqJ6VDunurxAZRk7FuKfL+sGi8vZY1PYvvD9
                                43Kzu07qy42Vy/HuFwucO1Jdoo6Ehag0USmipgSqYqT8iDpT7Jzq8qL/NJ25EL/OhbNG57G62/5R
                                X643vx4X6+WzKxgvoqkuw57qEnUkLESliUoRNSVQtSYlqke1D5QMreoSFt5emcoSFuJXFs6X22gq
                                ENSX682X+8Xq4bsrGC+iqC4j6khsNCGoFNFuAOLwU6J6VDunurxoVJam54WF+JWFq3prut9OBwcL
                                54WFo0Y01WWF6rLTzVWmjmxVn5+7udBUmo1Ksf3ExVhYVRMHaIefEtWj2nt6t5ukukwqS2Ph077f
                                NyyMTTNvtIs2F04n96gvoy9z4TlAVZeoI1F9ohVGpYiaEqiKkRLVo9o51SUqS9SX+NvZb6r7wsWH
                                loVlRT4TBFFdoo5E9cmKjEoxtyLjp0T1qHZOdYnKEvUlfuPdsjkjw8LujHzjyop8TgiVU2WRCXSw
                                0YSgUiQIqIoxldSLneBNzSH/KzsicEt+bCt5beMIs39+pJ8uFbRQ7S+aNmUh0rAcC/H3Jez2aqvq
                                Uv5CRRS2JVvrCwvPCPFYdbmnE04sRKWYYyF+vlA9qi2qS2EhPDvwKwujfVdYeE6IedVlqPZYSH2O
                                hfi1vdp51SUqS9SXyd8U8JJAV1h4ThiOvrAQ6e2isLCgoLCwoKCgoKCgoGAYGM7ppODN4jfM+Aok
                                sRq1uwAAAABJRU5ErkJggg==">

<!-- 
Add release features here!
## 1

details of 1

## 2

details of 2

## n
-->

<<<<<<< HEAD
## Improvements to code quality plugins

The PMD plugin now supports a new property `maxFailures`. If set, the build will not fail if the number of failures is below the defined treshold.
This can help to introduce PMD into existing projects that may initially have too many warnings.

```
pmd {
    maxFailures = 150
}
```

This was contributed by [Matthew Duggan](https://github.com/mduggan).

As of Gradle 6.4, PMD also enabled [incremental analysis](dsl/org.gradle.api.plugins.quality.Pmd.html#org.gradle.api.plugins.quality.Pmd:incrementalAnalysis) by default.
=======
## Security Improvements

During our investigation of a recent security vulnerability in the [Plugin Portal Publish Plugin](https://blog.gradle.org/plugin-portal-update) we became aware of how much potentially sensitive information is logged when Gradle is executed at `--debug` level.
This information can be publicly exposed when Gradle builds are executed on public CI like Travis CI, CircleCI, & GitHub Actions where build logs are publicly visible.
This information may include sensitive credentials and authentication tokens.
Much of this sensitive information logging occurs deep in components of the JVM and other libraries outside the control of Gradle.
While debugging, this information may be inherently useful for build maintainers.

To strike a balance between the security risks of logging sensitive information and the needs of build maintainers who may find this information useful,
this version of Gradle now warns users about the risks of using `--debug` at the beginning and end of the log on every build.

We recommend plugin maintainers avoid logging sensitive information if possible, and if it's not possible, that all sensitive information be logged exclusively at `--debug` level and no higher.
>>>>>>> 108c7104

## Promoted features
Promoted features are features that were incubating in previous versions of Gradle but are now supported and subject to backwards compatibility.
See the User Manual section on the “[Feature Lifecycle](userguide/feature_lifecycle.html)” for more information.

The following are the features that have been promoted in this Gradle release.

<!--
### Example promoted
-->

## Fixed issues

## Known issues

Known issues are problems that were discovered post release that are directly related to changes made in this release.

## External contributions

We love getting contributions from the Gradle community. For information on contributing, please see [gradle.org/contribute](https://gradle.org/contribute).

## Reporting problems

If you find a problem with this release, please file a bug on [GitHub Issues](https://github.com/gradle/gradle/issues) adhering to our issue guidelines. 
If you're not sure you're encountering a bug, please use the [forum](https://discuss.gradle.org/c/help-discuss).

We hope you will build happiness with Gradle, and we look forward to your feedback via [Twitter](https://twitter.com/gradle) or on [GitHub](https://github.com/gradle).<|MERGE_RESOLUTION|>--- conflicted
+++ resolved
@@ -432,7 +432,6 @@
 ## n
 -->
 
-<<<<<<< HEAD
 ## Improvements to code quality plugins
 
 The PMD plugin now supports a new property `maxFailures`. If set, the build will not fail if the number of failures is below the defined treshold.
@@ -447,7 +446,7 @@
 This was contributed by [Matthew Duggan](https://github.com/mduggan).
 
 As of Gradle 6.4, PMD also enabled [incremental analysis](dsl/org.gradle.api.plugins.quality.Pmd.html#org.gradle.api.plugins.quality.Pmd:incrementalAnalysis) by default.
-=======
+
 ## Security Improvements
 
 During our investigation of a recent security vulnerability in the [Plugin Portal Publish Plugin](https://blog.gradle.org/plugin-portal-update) we became aware of how much potentially sensitive information is logged when Gradle is executed at `--debug` level.
@@ -460,7 +459,6 @@
 this version of Gradle now warns users about the risks of using `--debug` at the beginning and end of the log on every build.
 
 We recommend plugin maintainers avoid logging sensitive information if possible, and if it's not possible, that all sensitive information be logged exclusively at `--debug` level and no higher.
->>>>>>> 108c7104
 
 ## Promoted features
 Promoted features are features that were incubating in previous versions of Gradle but are now supported and subject to backwards compatibility.
